--- conflicted
+++ resolved
@@ -121,7 +121,6 @@
     <add key="MPL.HandSpeedDefault"    value="1.2"/>
     <add key="MPL.HandSpeedPrecision"    value="0.15"/>
 
-<<<<<<< HEAD
     <!-- Servo Motor Information -->
     <add key="Servo.Num"    value="8"/>
     <add key="Servo.GPIO1"    value="17"/>
@@ -149,18 +148,6 @@
     <add key="Servo.JointLink6"    value="20" /> <!-- Little MCP -->
     <add key="Servo.JointLink7"    value="25" /> <!-- Thumb MCP -->
     <add key="Servo.JointLink8"    value="23" /> <!-- Thumb AB AD -->
-=======
-    <!-- Joint Speed and Servo Limits -->
-    <add key="Servo.num_joints" value="2"/>
-    <add key="Servo.pin0" value="4"/>
-    <add key="Servo.pin1" value="16"/>
-    <add key="Servo.joint_id0" value="4"/>
-    <add key="Servo.joint_id1" value="23"/>
-    <add key="Servo.joint_velocity0" value="5"/>
-    <add key="Servo.joint_velocity1" value="5"/>
-    <add key="Servo.motor_limits0" value="500, 2500"/>
-    <add key="Servo.motor_limits1" value="500, 2500"/>    
->>>>>>> 5671e2df
 
     <!-- User defined joint limits in *Degrees*
      Optionally limit the range of each joint prior to sending to the MPL
