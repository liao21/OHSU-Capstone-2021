--- conflicted
+++ resolved
@@ -240,11 +240,7 @@
 
         # Names of potentially trained classes
         self.motion_names = (
-<<<<<<< HEAD
-            'No Movement'
-=======
             'No Movement',
->>>>>>> 87a231d4
             'Shoulder Flexion', 'Shoulder Extension',
             'Shoulder Adduction', 'Shoulder Abduction',
             'Humeral Internal Rotation', 'Humeral External Rotation',
