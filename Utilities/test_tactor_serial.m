--- conflicted
+++ resolved
@@ -1,96 +1,40 @@
-<<<<<<< HEAD
-function s = test_tactor_serial
-% Simple test of tactor control with a GUI.
-
-
-commandVals = zeros(1,5);
-
-s = instrfind('port','COM15');
-if isempty(s)
-    s = serial('com15','Baudrate',57600,'Timeout',0.1);
-    fprintf('Opening port %s...','com15')
-    fopen(s);
-    fprintf('Done\n');
-end
-
-f = UiTools.create_figure('TactorControlTest');
-uicontrol(f,...
-    'Style','text',...
-    'String','Press the number key for the corresponding tactor id',...
-    'Position', [230 200 120 50])
-
-set(f,'WindowKeyPressFcn',@(src,evt)keyDown(evt.Key));
-set(f,'WindowKeyReleaseFcn',@(src,evt)keyUp(evt.Key));
-
-
-    function keyDown(key)
-        switch key
-            case {'1' '2' '3' '4' '5'}
-                id = str2double(key);
-                newVals = zeros(1,5);
-                newVals(id) = 180;
-                
-                if ~isequal(commandVals,newVals)
-                    %fwrite(s,sprintf('[%d,%d,%d,%d,%d]',vals))
-                    fprintf('Activating Tactor #%s\n',key);
-                    commandVals = newVals;
-                else
-                    fprintf('Activated Tactor #%s\n',key);
-                end
-        end
-    end
-
-    function keyUp(key)
-        switch key
-            case {'1' '2' '3' '4' '5'}
-                id = str2double(key);
-                commandVals(id) = 0;
-                
-                fwrite(s,sprintf('[%d,%d,%d,%d,%d]',vals))
-                fprintf('Deactvating Tactor #%s\n',key);
-                pause(0.01)
-        end
-    end
-end
-=======
-function hTactor = test_tactor_serial
-% Simple test of tactor control with a GUI.
-
-lowVal = 0;
-highVal = 200;
-
-hTactor = BluetoothTactor('COM8');
-% hTactor = BluetoothTactor('DEBUG');
-hTactor.initialize()
-
-f = UiTools.create_figure('TactorControlTest');
-uicontrol(f,...
-    'Style','text',...
-    'String','Press the number key ("1" "2" "3" "4" "5") for the corresponding tactor id',...
-    'Position', [230 200 120 50])
-
-set(f,'WindowKeyPressFcn',@(src,evt)keyDown(evt.Key));
-set(f,'WindowKeyReleaseFcn',@(src,evt)keyUp(evt.Key));
-set(f,'CloseRequestFcn',@(src,evt) closeFig() );
-
-    function keyDown(key)
-        switch key
-            case {'1' '2' '3' '4' '5'}
-                id = str2double(key);
-                hTactor.tactorVals(id) = highVal;
-        end
-    end
-
-    function keyUp(key)
-        switch key
-            case {'1' '2' '3' '4' '5'}
-                id = str2double(key);
-                hTactor.tactorVals(id) = lowVal;
-        end
-    end
-    function closeFig()
-        hTactor.close()
-        delete(f)
-    end
-end
->>>>>>> 98a0d949
+function hTactor = test_tactor_serial
+% Simple test of tactor control with a GUI.
+
+lowVal = 0;
+highVal = 200;
+
+hTactor = BluetoothTactor('COM8');
+% hTactor = BluetoothTactor('DEBUG');
+hTactor.initialize()
+
+f = UiTools.create_figure('TactorControlTest');
+uicontrol(f,...
+    'Style','text',...
+    'String','Press the number key ("1" "2" "3" "4" "5") for the corresponding tactor id',...
+    'Position', [230 200 120 50])
+
+set(f,'WindowKeyPressFcn',@(src,evt)keyDown(evt.Key));
+set(f,'WindowKeyReleaseFcn',@(src,evt)keyUp(evt.Key));
+set(f,'CloseRequestFcn',@(src,evt) closeFig() );
+
+    function keyDown(key)
+        switch key
+            case {'1' '2' '3' '4' '5'}
+                id = str2double(key);
+                hTactor.tactorVals(id) = highVal;
+                end
+        end
+
+    function keyUp(key)
+        switch key
+            case {'1' '2' '3' '4' '5'}
+                id = str2double(key);
+                hTactor.tactorVals(id) = lowVal;
+        end
+    end
+    function closeFig()
+        hTactor.close()
+        delete(f)
+    end
+end