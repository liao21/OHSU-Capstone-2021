<?xml version="1.0" encoding="utf-8"?>
<userConfig>
    <!--Tag definition in MATLAB code:-->
    
    <!--Prefix to add to save data files e.g. USER_ -->
    <add key="userFilePrefix"   value="USER_"/>

    <!--Specify whether system log should be datestamped files, or one single file -->
    <add key="use_combined_log"   value="1"/>

    <!--ROC Table to be loaded and interpolated locally during MiniVIE Session-->
    <add key="rocTable"         value="../../WrRocDefaults.xml"/>

    <!--Specify the Output Module [UnityUdp | NfuUdp] -->
    <add key="DataSink"         value="UnityUdp"/>
    <add key="NfuUdp.remote_address" value="//127.0.0.1:9027"/>
    <add key="NfuUdp.local_address" value="//0.0.0.0:9028"/>
    <add key="UnityUdp.remote_address" value="//127.0.0.1:25000"/>
    <add key="UnityUdp.local_address" value="//0.0.0.0:25001"/>

    <add key="mpl_connection_check"        value="1"/>

<<<<<<< HEAD
    <add key="mpl_app_port"             value="9090"/>
=======
    <!-- Control MPL App Settings -->
    <add key="MobileApp.port"           value="9090"/>
    <add key="MobileApp.homepage"       value="index.html"/>
    <add key="MobileApp.path"           value="../www/mplHome"/>
    <add key="MobileApp.ws_server"      value="Tornado"/>    <!-- [Tornado | Spacebrew | None] -->
>>>>>>> 3e9dc5a6

    <!--Specify the timestep in seconds -->
    <add key="timestep"         value="0.02"/>

    <!-- shutdown_voltage-->
    <add key="shutdown_voltage"         value="20.5"/>
    
    <!-- enable_impedance-->
    <add key="enable_impedance"         value="1"/>

    <!-- enable_dcell strain gauge logging-->
<<<<<<< HEAD
    <add key="dcell_enable"         value="0"/>
    <add key="dcell_serial_port"    value="/dev/ttymxc2"/>
	
	<!-- arm and configuration
		 Arm: 
			left: Left Arm Prosthetic
			right: Right Arm Prosthetic
		 Configurations:
			ae8: Above Elbow 8 Channels (1 Myo)
			ae16: Above Elbow 16 Channels (2 Myos)
			be: Below Elbow 16 Channels (2 Myos, 1 Myo below Elbow & 1 Myo Above Elbow)
			daq: National Instruments DAQ -->
	<add key="arm"					value="right"/>
	<add key="configuration"		value="be"/>
=======
    <add key="DCell.enable"         value="0"/>
    <add key="DCell.serial_port"    value="/dev/ttymxc2"/>
>>>>>>> 3e9dc5a6

    <!--Pattern Recognition Parameters-->
    <add key="NumMajorityVotes" value="25"/>
    <add key="FeatureExtract.zcThreshold" value="0.05"/>
    <add key="FeatureExtract.sscThreshold" value="0.05"/>
	<add key="FeatureExtract.wampThreshold" value="0.05"/>
    <add key="FeatureExtract.sample_rate" value="200"/>
	
	<!-- Feature Extraction Techniques  
		Use this to set what feature extraction techniques will be used-->
	<add key="mav"    		value="True"/>
	<add key="curve_len"    value="True"/>
	<add key="zc"  			value="True"/>
	<add key="ssc"    		value="True"/>
	<add key="wamp"    		value="False"/>
	<add key="var"    		value="False"/>
	<add key="vorder"    	value="False"/>
	<add key="logdetect"    value="False"/>
	<add key="emghist"    	value="False"/>
	<add key="ar"    		value="False"/>
	<add key="ceps"    		value="False"/>

    <!-- Myo Data Server Streaming Ports
        Use these for establishing a Myo UDP Server that reads from BTLE and forwards
        Packets to UDP from the local port to the remote port -->
    <add key="myo_mac_address_1"    value="xx:xx:xx:xx:xx:xx"/>
    <add key="myo_mac_address_2"    value="xx:xx:xx:xx:xx:xx"/>
    <add key="myo_local_port_1"     value="//127.0.0.1:16001"/>
    <add key="myo_local_port_2"     value="//127.0.0.1:16002"/>
	<add key="myo_remote_port_1"    value="//127.0.0.1:15001"/>
    <add key="myo_remote_port_2"    value="//127.0.0.1:15002"/>

    <!-- Myo Data Client Streaming Ports
        Use these parameters for reading from a Myo Data Source in a client application  -->
    <add key="myo_client_number_of_devices" value="2"/>
    <add key="myo_client_mac_address_1"    value="xx:xx:xx:xx:xx:xx"/>
    <add key="myo_client_mac_address_2"    value="xx:xx:xx:xx:xx:xx"/>
    <add key="myo_client_local_port_1"     value="//0.0.0.0:15001"/>
    <add key="myo_client_local_port_2"     value="//0.0.0.0:15002"/>
    <add key="myo_client_remote_port_1"    value="//0.0.0.0:16001"/>
    <add key="myo_client_remote_port_2"    value="//0.0.0.0:16002"/>
	
	<!-- DAQ Data Client
        Use these parameters for reading from a DAQ Data Source in a client application  -->
	<add key="device_name_and_channels" value="Dev1/ai0:7"/>


    <!-- MPL Motion Speeds -->
    <add key="MPL.ArmSpeedMin"    value="0.1"/>
    <add key="MPL.ArmSpeedMax"    value="5"/>
    <add key="MPL.HandSpeedMin"    value="0.1"/>
    <add key="MPL.HandSpeedMax"    value="5"/>

    <!-- User defined joint limits in *Degrees*
     Optionally limit the range of each joint prior to sending to the MPL
     Value format: "MinAngle, MaxAngle" (degrees)
     -->
    <add key="ApplyUserJointLimits"   value="true"/>

    <add key="SHOULDER_FE_LIMITS"     value=" -35, 170" />
    <add key="SHOULDER_AB_AD_LIMITS"  value=" -90, 0" />
    <add key="HUMERAL_ROT_LIMITS"     value=" -35, 80" />
    <add key="ELBOW_LIMITS"           value="   0, 130" />

    <add key="WRIST_ROT_LIMITS"       value=" -85, 85" />
    <add key="WRIST_AB_AD_LIMITS"     value=" -45, 45" />
    <add key="WRIST_FE_LIMITS"        value=" -60, 60" />

    <add key="INDEX_AB_AD_LIMITS"     value=" -20, 0" />
    <add key="INDEX_MCP_LIMITS"       value=" -40, 85" />
    <add key="INDEX_PIP_LIMITS"       value="   0, 100" />
    <add key="INDEX_DIP_LIMITS"       value="   0, 80" />

    <add key="MIDDLE_AB_AD_LIMITS"    value=" -20, 0" />
    <add key="MIDDLE_MCP_LIMITS"      value=" -40, 85" />
    <add key="MIDDLE_PIP_LIMITS"      value="   0, 100" />
    <add key="MIDDLE_DIP_LIMITS"      value="   0, 80" />

    <add key="RING_AB_AD_LIMITS"      value="   0, 20" />
    <add key="RING_MCP_LIMITS"        value=" -40, 85" />
    <add key="RING_PIP_LIMITS"        value="   0, 100" />
    <add key="RING_DIP_LIMITS"        value="   0, 80" />

    <add key="LITTLE_AB_AD_LIMITS"    value="   0, 20" />
    <add key="LITTLE_MCP_LIMITS"      value=" -40, 85" />
    <add key="LITTLE_PIP_LIMITS"      value="   0, 100" />
    <add key="LITTLE_DIP_LIMITS"      value="   0, 80" />

    <add key="THUMB_CMC_AB_AD_LIMITS" value="  8, 135" />
    <add key="THUMB_CMC_FE_LIMITS"    value="   8, 80" />
    <add key="THUMB_MCP_LIMITS"       value="   8, 80" />
    <add key="THUMB_DIP_LIMITS"       value=" -12, 60" />

    <!-- Joint direction parameters to flip joint direction +/- 1 -->    
    <add key="WRIST_FE_DIRECTION"        value="+1" />

    <!-- Add joint offsets applied to correct offset fingers in *Degrees*-->
    <add key="SHOULDER_FE_OFFSET"     value="0.0" />
    <add key="SHOULDER_AB_AD_OFFSET"  value="0.0" />
    <add key="HUMERAL_ROT_OFFSET"     value="0.0" />
    <add key="ELBOW_OFFSET"           value="0.0" />

    <add key="WRIST_ROT_OFFSET"       value="0.0" />
    <add key="WRIST_AB_AD_OFFSET"     value="0.0" />
    <add key="WRIST_FE_OFFSET"        value="0.0" />

    <add key="INDEX_AB_AD_OFFSET"     value="0.0" />
    <add key="INDEX_MCP_OFFSET"       value="0.0" />
    <add key="INDEX_PIP_OFFSET"       value="0.0" />
    <add key="INDEX_DIP_OFFSET"       value="0.0" />

    <add key="MIDDLE_AB_AD_OFFSET"    value="0.0" />
    <add key="MIDDLE_MCP_OFFSET"      value="0.0" />
    <add key="MIDDLE_PIP_OFFSET"      value="0.0" />
    <add key="MIDDLE_DIP_OFFSET"      value="0.0" />

    <add key="RING_AB_AD_OFFSET"      value="0.0" />
    <add key="RING_MCP_OFFSET"        value="0.0" />
    <add key="RING_PIP_OFFSET"        value="0.0" />
    <add key="RING_DIP_OFFSET"        value="0.0" />

    <add key="LITTLE_AB_AD_OFFSET"    value="0.0" />
    <add key="LITTLE_MCP_OFFSET"      value="0.0" />
    <add key="LITTLE_PIP_OFFSET"      value="0.0" />
    <add key="LITTLE_DIP_OFFSET"      value="0.0" />

    <add key="THUMB_CMC_AB_AD_OFFSET" value="0.0" />
    <add key="THUMB_CMC_FE_OFFSET"    value="0.0" />
    <add key="THUMB_MCP_OFFSET"       value="0.0" />
    <add key="THUMB_DIP_OFFSET"       value="0.0" />

    <!-- Joint impedance parameters -->    
    <add key="SHOULDER_FE_STIFFNESS_HIGH"     value="40.0" />
    <add key="SHOULDER_AB_AD_STIFFNESS_HIGH"  value="40.0" />
    <add key="HUMERAL_ROT_STIFFNESS_HIGH"     value="40.0" />
    <add key="ELBOW_STIFFNESS_HIGH"           value="40.0" />

    <add key="WRIST_ROT_STIFFNESS_HIGH"       value="40.0" />
    <add key="WRIST_AB_AD_STIFFNESS_HIGH"     value="40.0" />
    <add key="WRIST_FE_STIFFNESS_HIGH"        value="40.0" />

    <add key="INDEX_AB_AD_STIFFNESS_HIGH"     value="1.5" />
    <add key="INDEX_MCP_STIFFNESS_HIGH"       value="1.5" />
    <add key="INDEX_PIP_STIFFNESS_HIGH"       value="1.5" />
    <add key="INDEX_DIP_STIFFNESS_HIGH"       value="1.5" />

    <add key="MIDDLE_AB_AD_STIFFNESS_HIGH"    value="1.5" />
    <add key="MIDDLE_MCP_STIFFNESS_HIGH"      value="1.5" />
    <add key="MIDDLE_PIP_STIFFNESS_HIGH"      value="1.5" />
    <add key="MIDDLE_DIP_STIFFNESS_HIGH"      value="1.5" />

    <add key="RING_AB_AD_STIFFNESS_HIGH"      value="1.5" />
    <add key="RING_MCP_STIFFNESS_HIGH"        value="1.5" />
    <add key="RING_PIP_STIFFNESS_HIGH"        value="1.5" />
    <add key="RING_DIP_STIFFNESS_HIGH"        value="1.5" />

    <add key="LITTLE_AB_AD_STIFFNESS_HIGH"    value="1.5" />
    <add key="LITTLE_MCP_STIFFNESS_HIGH"      value="1.5" />
    <add key="LITTLE_PIP_STIFFNESS_HIGH"      value="1.5" />
    <add key="LITTLE_DIP_STIFFNESS_HIGH"      value="1.5" />

    <add key="THUMB_CMC_AB_AD_STIFFNESS_HIGH" value="1.5" />
    <add key="THUMB_CMC_FE_STIFFNESS_HIGH"    value="1.5" />
    <add key="THUMB_MCP_STIFFNESS_HIGH"       value="1.5" />
    <add key="THUMB_DIP_STIFFNESS_HIGH"       value="1.5" />
    
    <!-- The Global hand STIFFNESS_HIGH will overwrite values above!!-->
    <add key="GLOBAL_HAND_STIFFNESS_HIGH_ENABLE"     value="1" />
    <add key="GLOBAL_HAND_STIFFNESS_HIGH"            value="0.4" />

    <!-- Joint impedance parameters -->
    <add key="SHOULDER_FE_STIFFNESS_LOW"     value="20.0" />
    <add key="SHOULDER_AB_AD_STIFFNESS_LOW"  value="20.0" />
    <add key="HUMERAL_ROT_STIFFNESS_LOW"     value="20.0" />
    <add key="ELBOW_STIFFNESS_LOW"           value="20.0" />

    <add key="WRIST_ROT_STIFFNESS_LOW"       value="20.0" />
    <add key="WRIST_AB_AD_STIFFNESS_LOW"     value="20.0" />
    <add key="WRIST_FE_STIFFNESS_LOW"        value="20.0" />

    <add key="INDEX_AB_AD_STIFFNESS_LOW"     value="0.75" />
    <add key="INDEX_MCP_STIFFNESS_LOW"       value="0.75" />
    <add key="INDEX_PIP_STIFFNESS_LOW"       value="0.75" />
    <add key="INDEX_DIP_STIFFNESS_LOW"       value="0.75" />

    <add key="MIDDLE_AB_AD_STIFFNESS_LOW"    value="0.75" />
    <add key="MIDDLE_MCP_STIFFNESS_LOW"      value="0.75" />
    <add key="MIDDLE_PIP_STIFFNESS_LOW"      value="0.75" />
    <add key="MIDDLE_DIP_STIFFNESS_LOW"      value="0.75" />

    <add key="RING_AB_AD_STIFFNESS_LOW"      value="0.75" />
    <add key="RING_MCP_STIFFNESS_LOW"        value="0.75" />
    <add key="RING_PIP_STIFFNESS_LOW"        value="0.75" />
    <add key="RING_DIP_STIFFNESS_LOW"        value="0.75" />

    <add key="LITTLE_AB_AD_STIFFNESS_LOW"    value="0.75" />
    <add key="LITTLE_MCP_STIFFNESS_LOW"      value="0.75" />
    <add key="LITTLE_PIP_STIFFNESS_LOW"      value="0.75" />
    <add key="LITTLE_DIP_STIFFNESS_LOW"      value="0.75" />

    <add key="THUMB_CMC_AB_AD_STIFFNESS_LOW" value="0.75" />
    <add key="THUMB_CMC_FE_STIFFNESS_LOW"    value="0.75" />
    <add key="THUMB_MCP_STIFFNESS_LOW"       value="0.75" />
    <add key="THUMB_DIP_STIFFNESS_LOW"       value="0.75" />

    <!-- The Global hand STIFFNESS_LOW will overwrite values above!!-->
    <add key="GLOBAL_HAND_STIFFNESS_LOW_ENABLE"     value="1" />
    <add key="GLOBAL_HAND_STIFFNESS_LOW"            value="0.2" />

    <!-- Set Park Position in degrees -->
    <add key="SHOULDER_FE_POS_PARK"     value="0.00"/>
    <add key="SHOULDER_AB_AD_POS_PARK"  value="0.00"/>
    <add key="HUMERAL_ROT_POS_PARK"     value="0.00"/>
    <add key="ELBOW_POS_PARK"           value="100.0"/>

    <add key="WRIST_ROT_POS_PARK"       value="0.00"/>
    <add key="WRIST_AB_AD_POS_PARK"     value="0.00"/>
    <add key="WRIST_FE_POS_PARK"        value="0.00"/>

    <add key="INDEX_AB_AD_POS_PARK"     value="0.00"/>
    <add key="INDEX_MCP_POS_PARK"       value="0.00"/>
    <add key="INDEX_PIP_POS_PARK"       value="0.00"/>
    <add key="INDEX_DIP_POS_PARK"       value="0.00"/>

    <add key="MIDDLE_AB_AD_POS_PARK"    value="0.00"/>
    <add key="MIDDLE_MCP_POS_PARK"      value="0.00"/>
    <add key="MIDDLE_PIP_POS_PARK"      value="0.00"/>
    <add key="MIDDLE_DIP_POS_PARK"      value="0.00"/>

    <add key="RING_AB_AD_POS_PARK"      value="0.00"/>
    <add key="RING_MCP_POS_PARK"        value="0.00"/>
    <add key="RING_PIP_POS_PARK"        value="0.00"/>
    <add key="RING_DIP_POS_PARK"        value="0.00"/>

    <add key="LITTLE_AB_AD_POS_PARK"    value="0.00"/>
    <add key="LITTLE_MCP_POS_PARK"      value="0.00"/>
    <add key="LITTLE_PIP_POS_PARK"      value="0.00"/>
    <add key="LITTLE_DIP_POS_PARK"      value="0.00"/>

    <add key="THUMB_CMC_AB_AD_POS_PARK" value="20.0"/>
    <add key="THUMB_CMC_FE_POS_PARK"    value="0.00"/>
    <add key="THUMB_MCP_POS_PARK"       value="0.00"/>
    <add key="THUMB_DIP_POS_PARK"       value="0.00"/>

</userConfig><|MERGE_RESOLUTION|>--- conflicted
+++ resolved
@@ -18,17 +18,14 @@
     <add key="UnityUdp.remote_address" value="//127.0.0.1:25000"/>
     <add key="UnityUdp.local_address" value="//0.0.0.0:25001"/>
 
-    <add key="mpl_connection_check"        value="1"/>
-
-<<<<<<< HEAD
-    <add key="mpl_app_port"             value="9090"/>
-=======
+    <add key="mpl_connection_check"         value="1"/>
+
+
     <!-- Control MPL App Settings -->
     <add key="MobileApp.port"           value="9090"/>
     <add key="MobileApp.homepage"       value="index.html"/>
     <add key="MobileApp.path"           value="../www/mplHome"/>
     <add key="MobileApp.ws_server"      value="Tornado"/>    <!-- [Tornado | Spacebrew | None] -->
->>>>>>> 3e9dc5a6
 
     <!--Specify the timestep in seconds -->
     <add key="timestep"         value="0.02"/>
@@ -40,9 +37,8 @@
     <add key="enable_impedance"         value="1"/>
 
     <!-- enable_dcell strain gauge logging-->
-<<<<<<< HEAD
-    <add key="dcell_enable"         value="0"/>
-    <add key="dcell_serial_port"    value="/dev/ttymxc2"/>
+	<add key="DCell.enable"         value="0"/>
+    <add key="DCell.serial_port"    value="/dev/ttymxc2"/>
 	
 	<!-- arm and configuration
 		 Arm: 
@@ -55,10 +51,7 @@
 			daq: National Instruments DAQ -->
 	<add key="arm"					value="right"/>
 	<add key="configuration"		value="be"/>
-=======
-    <add key="DCell.enable"         value="0"/>
-    <add key="DCell.serial_port"    value="/dev/ttymxc2"/>
->>>>>>> 3e9dc5a6
+
 
     <!--Pattern Recognition Parameters-->
     <add key="NumMajorityVotes" value="25"/>
