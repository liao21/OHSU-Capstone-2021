<<<<<<< HEAD
classdef MiniVIE < Common.MiniVieObj
    % Sample user interface demonstrating the MiniVIE API functionality.
    % The basic user interface allows selecting an input source, selecting
    % a classifier, and a presentiaton which displays limb commands in some
    % way.  Optional modules are the training interface and the plant
    % module which control data training interfaces and limb dynamics
    % respectively
    %
    % % First time setup creates a set of buttons on the shortcut menu
    % MiniVIE.createShortcuts()
    %
    % % Session startup (or use the shortcut button: "MiniVIE"
    % MiniVIE.configurePath()
    %
    % % Launch the UI:
    % obj = MiniVIE
    % 
    
    properties
        SignalSource
        SignalClassifier
        TrainingInterface
        TrainingData
        Presentation
        
        FilePrefix
        
        hg;  % handle graphics
        
        Verbose = 1;
    end
    properties (Access = private, Constant = true)
        %enum
        INPUT = 1;
        SA = 2;
        TRAINING = 3;
        PLANT = 4;
        PRESENTATION = 5;
    end
    properties (Access = private)
        SignalViewer = [];
    end
    methods
        function obj = MiniVIE
            % Creator
            % Sets up the environment and runs the MiniVIE default display
            obj.configurePath;
            obj.FilePrefix = UserConfig.getUserConfigVar('userFilePrefix','NEW_USER_');
            
            obj.initialize();

            % set figure name
            guiName = strcat(obj.FilePrefix,'MiniVIE');
            set(obj.hg.Figure,'Name',guiName);

        end
        function initialize(obj)
            setupFigure(obj);
            
            % Set valid input options
            set(obj.hg.popups(MiniVIE.INPUT),'String',{'None','Signal Simulator','EMG Simulator','DaqHwSession','CpchSerial','NfuInput','UdpDevice','IntanDevBoard','OpenBCI','ThalmicLabs MyoUdp'});
            set(obj.hg.popups(MiniVIE.INPUT),'Value',1);
            set(obj.hg.popups(MiniVIE.SA),'String',{'None','LDA Classifier','DiscriminantAnalysis','SupportVectorMachine','SvmStatTlbx'});
            set(obj.hg.popups(MiniVIE.SA),'Value',1);
            set(obj.hg.popups(MiniVIE.TRAINING),'String',{'None','Simple Trainer','Mini Guitar Hero','Bar Trainer','Motion Trainer','vMPL Trainer'});
            set(obj.hg.popups(MiniVIE.TRAINING),'Value',1);
            set(obj.hg.popups(MiniVIE.PRESENTATION),'String',{'None','MiniV','Breakout','AGH','MplVulcanX','MplNfu','MplUnity','MSMS_ADL','MSMS Tasks','Online Retraining Demo'});
            set(obj.hg.popups(MiniVIE.PRESENTATION),'Value',1);
        end
        function setupFigure(obj)
            obj.hg.Figure = UiTools.create_figure('MiniVIE Configuration Utility','MiniVIE');
            oldPos = get(obj.hg.Figure,'Position');
            
            newPos = pos('fig');
            newPos(1) = oldPos(1);
            newPos(2) = oldPos(2);
            
            set(obj.hg.Figure,'Position',newPos);
            set(obj.hg.Figure,'CloseRequestFcn',@(src,evnt)closeFig(obj));
            
            % Setup File Menu
            obj.hg.MenuFile = uimenu(obj.hg.Figure,...
                'Label','File');
            obj.hg.MenuFilePrefix = uimenu(obj.hg.MenuFile,...
                'Label','Set Filename Prefix...',...
                'Callback',@(src,evt)obj.setFilePrefix());
            obj.hg.MenuFileLoad = uimenu(obj.hg.MenuFile,...
                'Label','Load Training Data...',...
                'Callback',@(src,evt)obj.loadData());
            obj.hg.MenuFileSave = uimenu(obj.hg.MenuFile,...
                'Label','Save Training Data...',...
                'Callback',@(src,evt)obj.saveTrainingData());
            obj.hg.MenuTools = uimenu(obj.hg.Figure,...
                'Label','Tools');
            obj.hg.MenuToolsRocEdit = uimenu(obj.hg.MenuTools,...
                'Label','ROC Editor...',...
                'Callback', @(src,evt) cbRocEditor(obj) );
            obj.hg.MenuToolsMpl = uimenu(obj.hg.MenuTools,...
                'Label','MPL');
            obj.hg.MenuToolsMplImpedance = uimenu(obj.hg.MenuToolsMpl,...
                'Label','Enable Dynamic Impedance',...
                'Callback', @(src,evt) cbImpedance(obj) );
            obj.hg.MenuFileExportLdaParams = uimenu(obj.hg.MenuFile,...
                'Label','Save LDA Wg, Cg, and Classes to TextFile',...
                'Callback', @(src,evt)obj.saveTxt());
            
            function closeFig(obj)
                try
                    close(obj);
                catch ME
                    fprintf(2,'Error closing objects:\n"%s"\n',ME.message);
                end
                delete(obj.hg.Figure);
            end
            
            % Draw the body of the figure.  Create the following column
            % headers:
            header = {'Inputs:','Signal Analysis:','Training:','Plant:','Presentation:'};
            
            % These are the callbacks for the pop-up menus:
            puCallbacks = {
                @(src,evt)setSignalSource(obj,src)
                @(src,evt)setSignalAnalysis(obj,src)
                @(src,evt)setTrainer(obj,src)
                []
                @(src,evt)setPresentation(obj,get(src,'String'),get(src,'Value'))
                };
            
            
            for iColumn = 1:length(header)
                % title:
                uicontrol(...
                    'Parent',obj.hg.Figure,...
                    'String',header{iColumn},...
                    'Style','text',...
                    'Position',pos('cntrl',iColumn,1,1,1),...
                    'HorizontalAlignment','Left'...
                    );
                
                % popup
                obj.hg.popups(iColumn) = uicontrol(obj.hg.Figure,...
                    'Position',pos('cntrl',iColumn,2,1,1),...
                    'Style','popupmenu',...
                    'String','None',...
                    'Callback',puCallbacks{iColumn},...
                    'Background','White');
                
            end
            
            % Create some pushbuttons for configuring each VIE object:
            
            
            % SignalSourceButtons
            obj.hg.SignalSourceButtons(1) = uicontrol(obj.hg.Figure,...
                'Position',pos('cntrl',MiniVIE.INPUT,3,1,1),...
                'Style','pushbutton',...
                'Enable','off',...
                'String','SignalViewer',...
                'Callback',@(src,evt)obj.pbSignalView);
            obj.hg.SignalSourceButtons(2) = uicontrol(obj.hg.Figure,...
                'Position',pos('cntrl',MiniVIE.INPUT,4,1,1),...
                'Style','pushbutton',...
                'Enable','off',...
                'String','Audio Preview',...
                'Callback',@(src,evt)obj.pbSignalAudio);
            
            % SignalAnalysisButtons
            obj.hg.SignalAnalysisButtons(1) = uicontrol(obj.hg.Figure,...
                'Position',pos('cntrl',MiniVIE.SA,3,1,1),...
                'Style','pushbutton',...
                'String','Select Classes',...
                'Enable','off',...
                'Callback',@(src,evt)obj.SignalClassifier.uiEnterClassNames);
            obj.hg.SignalAnalysisButtons(2) = uicontrol(obj.hg.Figure,...
                'Position',pos('cntrl',MiniVIE.SA,4,1,1),...
                'Style','pushbutton',...
                'String','Classifier Parameters',...
                'Enable','off',...
                'Callback',@(src,evt)obj.pbClassifierProperties);
            obj.hg.SignalAnalysisButtons(3) = uicontrol(obj.hg.Figure,...
                'Position',pos('cntrl',MiniVIE.SA,5,1,1),...
                'Style','pushbutton',...
                'String','Clear Training Data',...
                'Enable','off',...
                'Callback',@(src,evt)obj.pbTrainClear());
            obj.hg.SignalAnalysisButtons(4) = uicontrol(obj.hg.Figure,...
                'Position',pos('cntrl',MiniVIE.SA,6,1,1),...
                'Style','pushbutton',...
                'String','Train',...
                'Enable','off',...
                'Callback',@(src,evt)obj.pbTrain());
            obj.hg.SignalAnalysisButtons(5) = uicontrol(obj.hg.Figure,...
                'Position',pos('cntrl',MiniVIE.SA,7,1,1),...
                'Style','pushbutton',...
                'String','Plot PCA',...
                'Enable','off',...
                'Callback',@(src,evt)obj.pbPlotPca());
            obj.hg.SignalAnalysisButtons(6) = uicontrol(obj.hg.Figure,...
                'Position',pos('cntrl',MiniVIE.SA,8,1,1),...
                'Style','pushbutton',...
                'String','Plot Confusion Matrix',...
                'Enable','off',...
                'Callback',@(src,evt)obj.pbPlotConfusion());
            
            % TrainingButtons
            obj.hg.TrainingButtons(1) = uicontrol(obj.hg.Figure,...
                'Position',pos('cntrl',MiniVIE.TRAINING,3,1,1),...
                'Style','pushbutton',...
                'String','Begin Training',...
                'Enable','off',...
                'Callback',@(src,evt)obj.pbBeginTraining());
            
            % PresentationButtons
            obj.hg.PresentationButtons(1) = uicontrol(obj.hg.Figure,...
                'Position',pos('cntrl',MiniVIE.PRESENTATION,3,1,1),...
                'Style','pushbutton',...
                'String','Adjust Gains',...
                'Enable','off',...
                'Callback',@(src,evt)obj.pbAdjustGains());
            obj.hg.PresentationButtons(2) = uicontrol(obj.hg.Figure,...
                'Position',pos('cntrl',MiniVIE.PRESENTATION,4,1,1),...
                'Style','pushbutton',...
                'String','Adjust Limits',...
                'Enable','off',...
                'Callback',@(src,evt)obj.pbAdjustLimits());
            obj.hg.PresentationButtons(3) = uicontrol(obj.hg.Figure,...
                'Position',pos('cntrl',MiniVIE.PRESENTATION,5,1,1),...
                'Style','pushbutton',...
                'String','Start',...
                'Enable','off',...
                'Callback',@(src,evt)obj.pbPresentationStart());
            obj.hg.PresentationButtons(4) = uicontrol(obj.hg.Figure,...
                'Position',pos('cntrl',MiniVIE.PRESENTATION,6,1,1),...
                'Style','pushbutton',...
                'String','Stop',...
                'Enable','off',...
                'Callback',@(src,evt)obj.pbPresentationStop());
            obj.hg.PresentationButtons(5) = uicontrol(obj.hg.Figure,...
                'Position',pos('cntrl',MiniVIE.PRESENTATION,7,1,1),...
                'Style','pushbutton',...
                'String','Assessment',...
                'Enable','off',...
                'Callback',@(src,evt)obj.pbAssessment());

            obj.hg.PlantButtons(1) = uicontrol(obj.hg.Figure,...
                'Position',pos('cntrl',MiniVIE.PLANT,3,1,1),...
                'Style','pushbutton',...
                'String','Complex Mode',...
                'Enable','on',...
                'Callback',@(src,evt)obj.pbSimpleMode());
            
        end
        function setFilePrefix(obj)
            
            filePrefix = obj.FilePrefix;
            
            % Use these defaults
            prompt={
                'Enter file prefix ( e.g. VIE_03_ ):',...
                };
            name='File Parameters';
            numlines=1;
            defaultanswer={filePrefix};
            answer = inputdlg(prompt,name,numlines,defaultanswer);
            
            if isempty(answer)
                return
            end
            
            assert(length(answer) == 1,'Expected 1 output');
            
            filePrefix = answer{1};
            
            obj.FilePrefix = filePrefix;
            
            guiName = strcat(obj.FilePrefix,'MiniVIE');
            set(obj.hg.Figure,'Name',guiName);
        end
        function loadData(obj)
            if isempty(obj.SignalSource)
                errordlg('Select an Input Source');
                return;
            elseif isempty(obj.SignalClassifier)
                errordlg('Select a Classifier');
                return;
            end
            
            assert(~isempty(obj.TrainingData),'Training Data module does not exist');
            
            success = obj.TrainingData.loadTrainingData;
            if ~success
                return
            end
            
            % TODO: restore majority votes and other classifier settings?
            %obj.SignalClassifier.NumMajorityVotes = 7;
            %obj.SignalClassifier.ActiveChannels = [1 2 3 4 5 6 7 8];
            
            %obj.SignalClassifier.TrainingData = obj.TrainingInterface.getFeatureData;
            %obj.SignalClassifier.TrainingDataLabels = obj.TrainingInterface.getClassLabels;
            %obj.SignalClassifier.TrainingEmg = obj.TrainingInterface.getEmgData;
            obj.SignalClassifier.train();
            obj.SignalClassifier.computeError();
            obj.SignalClassifier.computeGains();
            
        end
        function saveTrainingData(obj)
            % save the training data object.  should not require input
            % source
            
            % if isempty(obj.SignalSource)
            %     errordlg('Select an Input Source');
            %     return;
            % elseif isempty(obj.SignalClassifier)
            %     errordlg('Select a Classifier');
            %     return;
            % end
            
            assert(~isempty(obj.TrainingData),'Training Data module does not exist');
            
            % Get filename
            
            fullFilename = obj.ui_select_data_file('.trainingData');
            if ~isempty(fullFilename)
                obj.TrainingData.saveTrainingData(fullFilename);
            end
            
        end
        function saveTxt(obj)
            % save the LDA weights, centers, thresholds and TrainingData class names to text files
            
            assert(~isempty(obj.SignalClassifier),'Signal Classifier module does not exist');
            assert(~isempty(obj.TrainingData),'Training Data module does not exist');
            
            %strPythonDir = 'c:\git\MiniVIE\python';
            strPythonDir = fullfile(fileparts(which('MiniVIE')),'python');
            if obj.SignalClassifier.savePythonClassifierData(strPythonDir)
                fprintf('Classifier parameters saved to text files in directory: [');
                fprintf(' %s',strPythonDir);
                fprintf(' ]\n');
            else
                fprintf('There was a problem saving one or many python txt file(s).\n');
            end
        end
        
        function close(obj)
            
            try obj.SignalSource.close();end
            try obj.SignalClassifier.close();end
            try obj.TrainingInterface.close();end
            try obj.Presentation.close();end
            
        end
        function setSignalSource(obj,src)
            % Callback for selecting an input
            
            % Hold the last value in case of error, restore
            persistent lastValue
            if isempty(lastValue)
                lastValue = 1;
            end
            
            % Get callback properties
            string = get(src,'String');
            value = get(src,'Value');
            
            try
                % get existing source
                h = obj.SignalSource;
                % in there's an old one, try to close it
                if ~isempty(h)
                    try %#ok<TRYNC>
                        close(h); 
                    end
                end
                
                % match the newly selected input
                switch string{value}
                    case 'Signal Simulator'
                        h = Inputs.SignalSimulator();
                        %Fs = h.SampleFrequency;
                        %h.addfilter(Inputs.Notch([60 120],4,8,Fs));
                        %h.addfilter(Inputs.HighPass(15,3,Fs));
                        %h.addfilter(Inputs.LowPass(400,8,Fs));
                        
                        % Always need the highpass for the 1.2 V offset
                        Fs = h.SampleFrequency;
                        h.addfilter(Inputs.HighPass(20,3,Fs));
                        
                    case 'EMG Simulator'
                        [FileName,PathName,FilterIndex] = uigetfile('emgPatternData.mat');
                        if FilterIndex == 0
                            % User Cancelled
                            fname = 'emgPatternData.mat';
                        else
                            fname = fullfile(PathName,FileName);
                        end
                        
                        h = Inputs.EmgSimulator(fname);
                        
                        
                    case 'DaqHwSession'
                        %h = Inputs.DaqHwSession('nidaq','Dev2');
                        %h = Inputs.DaqHwSession('mcc','0');
                        h = loadDaqHwDevice();
                        % Ref Hargove 2014 comparison of real-time controlability
                        Fs = h.SampleFrequency;                     % 1000 Hz
                        h.addfilter(Inputs.HighPass(20,3,Fs));      % 20Hz 3rd order butter
                        h.addfilter(Inputs.MinLimitFilter(0.2));    % min limit
                        h.addfilter(Inputs.ConstraintFilter(-5,5)); % range limit
                    case 'UdpDevice'
                        h = Inputs.UdpDevice();
                    case 'CpchSerial'
                        h = loadCpchSerial();
                        % Ref Hargove 2014 comparison of real-time controlability
                        Fs = h.SampleFrequency;                     % 1000 Hz
                        h.addfilter(Inputs.HighPass(20,3,Fs));      % 20Hz 3rd order butter
                        h.addfilter(Inputs.MinLimitFilter(0.2));    % min limit
                        h.addfilter(Inputs.ConstraintFilter(-5,5)); % range limit
                    case 'NfuInput'
                        h = Inputs.NfuInput();
                        % Ref Hargove 2014 comparison of real-time controlability
                        Fs = h.SampleFrequency;                     % 1000 Hz
                        h.addfilter(Inputs.HighPass(20,3,Fs));      % 20Hz 3rd order butter
                        h.addfilter(Inputs.MinLimitFilter(0.2));    % min limit
                        h.addfilter(Inputs.ConstraintFilter(-5,5)); % range limit
                    case 'IntanDevBoard'
                        h = Inputs.IntanUdp.getInstance;
                        h.addfilter(Inputs.Notch([120 180 240 300 360],64,1,1000));
                        Fs = h.SampleFrequency;
                        %h.addfilter(Inputs.HighPass(10,8,Fs));
                        h.addfilter(Inputs.LowPass(400,8,Fs));
                    case 'OpenBCI'
                        h = Inputs.OpenBciChipKit('COM3');
                    case 'ThalmicLabs MyoUdp'
                        h = Inputs.MyoUdp.getInstance();
                    otherwise
                        % None
                        h = [];
                end
                
                if isempty(h)
                    % Disable buttons
                    set(obj.hg.SignalSourceButtons(:),'Enable','off');
                else
                    % Enable buttons
                    set(obj.hg.SignalSourceButtons(:),'Enable','on');
                    
                    h.NumSamples = 2000;
                    h.initialize();
                end
                
            catch ME
                errordlg({'Error Initializing Input Device.',ME.message});
                set(src,'Value',lastValue);
                return
            end
            
            obj.SignalSource = h;
            lastValue = value;
            
        end
        function setSignalAnalysis(obj,src)
            persistent lastValue
            if isempty(lastValue)
                lastValue = 1;
            end
            
            string = get(src,'String');
            value = get(src,'Value');
            
            try
                h = obj.SignalClassifier;
                
                if ~isempty(h)
                    try
                        close(h);
                    end
                end
                
                if isempty(obj.SignalSource)
                    errordlg('Select an Input Source');
                    set(src,'Value',lastValue);
                    return;
                end
                
                switch string{value}
                    case 'LDA Classifier'
                        h = SignalAnalysis.Lda();
                    case 'DiscriminantAnalysis'
                        h = SignalAnalysis.DiscriminantAnalysis();
                    case 'SupportVectorMachine'
                        h = SignalAnalysis.Svm();
                    case 'SvmStatTlbx'
                        h = SignalAnalysis.SvmStatTlbx();
                    otherwise
                        % None
                        h = [];
                end
                
                if isempty(h)
                    set(obj.hg.SignalAnalysisButtons(:),'Enable','off');
                else
                    set(obj.hg.SignalAnalysisButtons(:),'Enable','on');
                    
                    h.NumMajorityVotes = 0;
                    
                    NumSamplesPerWindow = 250;
                    fprintf('Setting Window Size to: %d\n',NumSamplesPerWindow);
                    h.NumSamplesPerWindow = NumSamplesPerWindow;
                    
                    if isempty(obj.TrainingData)
                        %obj.TrainingData = PatternRecognition.TrainingData();
                        obj.TrainingData = TrainingDataAnalysis();
                        obj.TrainingData.initialize(...
                            obj.SignalSource.NumChannels,...
                            h.NumSamplesPerWindow);
                    end
                    
                    h.initialize(obj.TrainingData);
                    
                    % TODO: Note signals only updated on classifier
                    % creation
                    defaultChannels = GUIs.guiChannelSelect.getLastChannels();
                    if isempty(defaultChannels)
                        msg = 'No channels are active.  Enable channels in Signal Viewer';
                        %errordlg(msg);
                        error(msg);
                    end
                    fprintf('Setting Active Channels to: [');
                    fprintf(' %d',defaultChannels);
                    fprintf(' ]\n');
                    h.setActiveChannels(defaultChannels);
                    
                    classNames = GUIs.guiClassifierChannels.getSavedDefaults();
                    if (isempty(classNames))
                        classNames = GUIs.guiClassifierChannels.getDefaultNames;
                    end
                    h.setClassNames(classNames);
                    
                    
                end
                
                obj.SignalClassifier = h;
                
            catch ME
                errordlg({'Error Initializing Signal Analysis.',ME.message});
                set(src,'Value',lastValue);
                rethrow(ME);
                return
            end
            
            obj.SignalClassifier = h;
            lastValue = value;
            
        end
        function setTrainer(obj,src)
            persistent lastValue
            if isempty(lastValue)
                lastValue = 1;
            end
            
            % Get callback properties
            string = get(src,'String');
            value = get(src,'Value');
            
            try
                h = obj.TrainingInterface;
                
                if ~isempty(h)
                    try
                        close(h);
                    end
                end
                
                switch string{value}
                    case 'Simple Trainer'
                        h = PatternRecognition.SimpleTrainer();
                        
                        QA = {
                            'Number of Repetitions:'          '2'
                            'Contraction Length (sec):'       '4'
                            'Delay Length (sec):'             '3'
                            'Startup Wait Time (sec)'         '5'
                            'Show images (y/n)?'              'Y'
                            };
                        name='Input for Training Interface';
                        numLines = 1;
                        numOutputs = size(QA,1);
                        prompt = QA(:,1);
                        defaultanswer = QA(:,2);
                        answer = inputdlg(prompt,name,numLines,defaultanswer);
                        if isempty(answer)
                            % User Cancelled
                        end
                        
                        assert(length(answer) == numOutputs,'Expected %d outputs',numOutputs);
                        vals = str2double(answer);
                        assert(~any(isnan(vals(1:4))),'Expected 4 numeric values');
                        
                        h.NumRepetitions = vals(1);
                        h.ContractionLengthSeconds = vals(2);
                        h.DelayLengthSeconds = vals(3);
                        h.StartupWaitTimeSeconds = vals(4);
                        h.EnablePictures = strcmpi(answer{5},'y');
                        
                    case 'Bar Trainer'
                        h = PatternRecognition.BarTrainer();
                    case 'Mini Guitar Hero'
                        h = PatternRecognition.MiniGuitarHero();
                    case 'Motion Trainer'
                        h = PatternRecognition.MotionTrainer();
                    case 'vMPL Trainer'
                        h = PatternRecognition.VMplTrainer();
                        QA = {
                            'Number of Repetitions:'          '3'
                            'Contraction Length (sec):'       '5'
                            'Rest Length (sec):'              '5'
                            };
                        name='Input for Training Interface';
                        numLines = 1;
                        numOutputs = size(QA,1);
                        prompt = QA(:,1);
                        defaultanswer = QA(:,2);
                        answer = inputdlg(prompt,name,numLines,defaultanswer);
                        if isempty(answer)
                            % User Cancelled
                        end
                        
                        assert(length(answer) == numOutputs,'Expected %d outputs',numOutputs);
                        vals = str2double(answer);
                        assert(~any(isnan(vals)),'Expected 3 numeric values');
                        
                        h.NumRepetitions = vals(1);
                        h.ContractionLengthSeconds = vals(2);
                        h.DelayLengthSeconds = vals(3);
                    otherwise
                        % None
                        h = [];
                end
                
                if isempty(h)
                    % Disable buttons
                    set(obj.hg.TrainingButtons(:),'Enable','off');
                else
                    % Enable buttons
                    set(obj.hg.TrainingButtons(:),'Enable','on');
                    if isempty(obj.SignalSource)
                        errordlg('Select an Input Source');
                        return;
                    elseif isempty(obj.SignalClassifier)
                        errordlg('Select a Classifier');
                        return;
                    end
                    
                    h.initialize(obj.SignalSource,obj.SignalClassifier,obj.TrainingData);
                end
                
            catch ME
                errordlg({'Error Initializing Training Interface.',ME.message});
                set(src,'Value',lastValue);
                return
            end
            
            obj.TrainingInterface = h;
            lastValue = value;
            
        end
        function setPresentation(obj,string,value)
            try
                h = obj.Presentation;
                if ~isempty(h)
                    try
                        close(h);
                    end
                end
                
                switch string{value}
                    case 'MiniV'
                        obj.println('Setting up presentation...',1);
                        h = Scenarios.MiniVDisplayScenario;
                        h.initialize(obj.SignalSource,obj.SignalClassifier,obj.TrainingData);
                        h.update();
                        h.Verbose = 1;
                        obj.println('Presentation setup complete',1);
                    case 'MplNfu'
                        QA = {
                            'Enable Tactors (y/n)'                  'y'
                            'Tactor Ids ([5 6 7]):'                 '[3 4]'
                            };
                        name = 'MPL Control Interface';
                        numlines = 1;
                        prompt = QA(:,1);
                        defaultanswer = QA(:,2);
                        answer = inputdlg(prompt,name,numlines,defaultanswer);
                        if isempty(answer)
                            % User Cancelled
                            return
                        else
                            assert(length(answer) == 2,'Expected 2 outputs');
                        end
                        
                        obj.println('Setting up presentation...',1);
                        h = MPL.MplNfuScenario;
                        % get starting impedance state from GUI
                        h.EnableImpedance = strcmp(get(obj.hg.MenuToolsMpl,'Checked'),'on');
                        h.EnableFeedback = strncmpi(answer{1},'y',1);
                        h.TactorIds = str2num(answer{2}); % TODO: Validate
                        h.initialize(obj.SignalSource,obj.SignalClassifier,obj.TrainingData);
                        h.update();
                        h.Verbose = 0;
                        
                        obj.println('Presentation setup complete',1);
                    case 'MplVulcanX'
                        obj.println('Setting up presentation...',1);
                        h = MPL.MplVulcanX;
                        h.VulcanXAddress = UserConfig.getUserConfigVar('mplVulcanXIpAddress','127.0.0.1');
                        h.VulcanXCmdPort = str2double(UserConfig.getUserConfigVar('mplVulcanXCommandPort','9027'));
                        h.VulcanXLocalPort = str2double(UserConfig.getUserConfigVar('mplVulcanXSensoryPort','25001'));
                        h.IntentAddress = UserConfig.getUserConfigVar('mplVulcanXIntentIpAddress','127.0.0.1');
                        h.IntentDestinationPort = str2double(UserConfig.getUserConfigVar('mplVulcanXIntentPort','9095'));
                        h.IntentSourcePort = str2double(UserConfig.getUserConfigVar('mplVulcanXIntentPortLocal','78000'));
                        
                        h.initialize(obj.SignalSource,obj.SignalClassifier,obj.TrainingData);
                        h.update();
                        h.Verbose = 0;
                        obj.println('Presentation setup complete',1);
                    case 'MplUnity'
                        obj.println('Setting up presentation...',1);
                        h = MPL.MplUnity;
                        h.initialize(obj.SignalSource,obj.SignalClassifier,obj.TrainingData);
                        h.update();
                        h.Verbose = 0;

                        obj.println('Presentation setup complete',1);                        
                    case 'Breakout'
                        h = Presentation.MiniBreakout(obj.SignalSource,obj.SignalClassifier);
                    case 'AGH'
                        QA = {
                            'Output Device (mcc, nidaq, COM4):' 'mcc'
                            };
                        name = 'Air Guitar Hero';
                        numlines = 1;
                        prompt = QA(:,1);
                        defaultanswer = QA(:,2);
                        answer = inputdlg(prompt,name,numlines,defaultanswer);
                        if isempty(answer)
                            % User Cancelled
                            return
                        end
                        
                        obj.println('Setting up presentation...',1);
                        h = Presentation.AirGuitarHero.AirGuitarHeroEmg(obj.SignalSource,obj.SignalClassifier);
                        
                        h.initialize(answer{1});
                        
                    case 'MSMS_ADL'
                        h = Scenarios.MSMS_ADL.MsmsDisplayScenario(obj.SignalSource,obj.SignalClassifier);
                        
                        response = questdlg('Which Side?','Select Side','Left','Right','Left');
                        
                        switch response
                            case 'Left'
                                h.isLeftSide = 1;
                            case 'Right'
                                h.isLeftSide = 0;
                            otherwise
                                % User Cancelled
                                return
                        end
                        %isLeftSide = 1;   % <---- Use this parameter to select Left=1/Right=0
                        h.initialize();
                        
                    case 'MSMS Tasks'
                        h = Scenarios.MsmsTasks;
                        h.initialize(obj.SignalSource,obj.SignalClassifier,obj.TrainingData);
                        h.update();
                        h.Verbose = 0;
                    case 'Online Retraining Demo'
                        h = Scenarios.OnlineRetrainer;
                        h.initialize(obj.SignalSource,obj.SignalClassifier,obj.TrainingData);
                        h.update();
                        h.Verbose = 1;
                    otherwise
                        % None
                        h = [];
                end
                
                if isempty(h)
                    % Disable buttons
                    set(obj.hg.PresentationButtons(:),'Enable','off');
                else
                    % Enable buttons
                    set(obj.hg.PresentationButtons(:),'Enable','on');
                end
                
                if isa(h,'Scenarios.ScenarioBase')
                    % set simple mode where arm returns to home
                    simpleMode = get(obj.hg.PlantButtons(1),'Value');
                    h.ArmStateModel.ApplyReturnToHome = simpleMode;
                end
                
                obj.Presentation = h;

                drawnow
                
                if ~isempty(obj.Presentation)
                    obj.Presentation.start();
                end
                
            catch ME
                errordlg(ME.message);
                rethrow(ME);
            end
        end
        
        function println(obj,str,verboseLevel)
            if obj.Verbose >= verboseLevel
                fprintf('%s\n',str);
            end
        end
        function hViewer = getSignalViewer(obj)
            if isempty(obj.SignalViewer) || ~isvalid(obj.SignalViewer)
                obj.SignalViewer = [];
            end
            
            hViewer = obj.SignalViewer;
            
        end
        function fullFilename = ui_select_data_file(obj,extension)
            % Provides a save dialog with the default file set as the
            % current date and time with extention reflecting contents
            % extension = '.assessmentLog'
            
            % get save file from xml instead of object
            filePrefix = obj.FilePrefix;
                        
            FilterSpec = ['*' extension];
            DialogTitle = 'Select File to Write';
            DefaultName = [filePrefix datestr(now,'yyyymmdd_HHMMSS') extension];
            [FileName,PathName,FilterIndex] = uiputfile(FilterSpec,DialogTitle,DefaultName);
            
            if FilterIndex == 0
                fullFilename = [];
            else
                fullFilename = fullfile(PathName,FileName);
            end
        end
    end
    methods (Access = private)
        function pbSignalView(obj)
            
            obj.SignalViewer = GUIs.guiSignalViewer(obj.SignalSource);
            
            % link the viewer with a classifier if it exists
            
            addlistener(obj.SignalViewer.hChannelSelect,'ValueChange',@(src,evt)update_channels);
            
            function update_channels
                % Propogate channel changes to the classifier
                if ~isempty(obj.SignalClassifier)
                    ch = obj.SignalViewer.hChannelSelect.SelectedChannels;
                    obj.SignalClassifier.setActiveChannels(ch);
                end
                
            end
            
        end
        function pbSignalAudio(obj)
            obj.SignalSource.audiopreview(1,1,200);
        end
        function pbBeginTraining(obj)
            
            if isempty(obj.SignalSource)
                errordlg('Select an Input Source');
                return;
            elseif isempty(obj.SignalClassifier)
                errordlg('Select a Classifier');
                return;
            elseif isempty(obj.TrainingInterface)
                errordlg('Select a Training Interface');
                return;
            end
            
            obj.TrainingInterface.collectdata();
            
            try
                while ~obj.TrainingInterface.IsComplete
                    % wait for training timer to complete
                    drawnow
                end
            end
            
            
            if isa(obj.TrainingInterface,'PatternRecognition.AdaptiveTrainingInterface')
                % If adaptive, no need to retrain
            else
                % else we need to train the classifier with the collected
                % data
                obj.SignalClassifier.train();
                obj.SignalClassifier.computeError();
                obj.SignalClassifier.computeConfusion();
                obj.SignalClassifier.computeGains();
            end
        end
        function pbClassifierProperties(obj)
            
            % Use these defaults
            prompt = {
                'Enter Majority Votes (e.g. 7):'
                };
            name = 'Classifier Parameters';
            numlines = 1;
            defaultanswer = {'7'};
            answer = inputdlg(prompt,name,numlines,defaultanswer);
            
            if isempty(answer)
                % user cancelled
                return
            end
            
            assert(length(answer) == 1,'Expected 1 output');
            convertedVal = str2double(answer{1});
            assert(~isnan(convertedVal),'Expected a number');
            
            obj.SignalClassifier.NumMajorityVotes = convertedVal;
            
        end
        function pbTrainClear(obj)
            obj.TrainingData.clearData();
        end
        function pbTrain(obj)
            if ~any(obj.TrainingData.getClassLabelCount)
                return
            end
            
            obj.SignalClassifier.train();
            obj.SignalClassifier.computeError();
            obj.SignalClassifier.computeConfusion();
            obj.SignalClassifier.computeGains();
        end
        function pbPlotPca(obj)
            % plot the principle components of the current training data
            GUIs.guiPlotPca(obj.TrainingData);
        end
        function pbPlotConfusion(obj)
            % plot confusion matrix
            obj.SignalClassifier.plotConfusion();
        end
        function pbAdjustGains(obj)
            % Launch the gain adjust GUI.  Stop refresh during figure
            % creation
            obj.Presentation.stop;
            GUIs.guiGainAdjust(obj.SignalClassifier)
            obj.Presentation.start;
        end
        function pbAdjustLimits(obj)
            h = GUIs.guiLimitsAdjust();
            h.attachModel( obj.Presentation.ArmStateModel );
            h.setupFigure();
        end
        function pbPresentationStart(obj)
            if ~isempty(obj.Presentation)
                start(obj.Presentation);
            end
        end
        function pbPresentationStop(obj)
            if ~isempty(obj.Presentation)
                stop(obj.Presentation);
            end
        end
        function pbSimpleMode(obj)
            h = obj.Presentation;
            if isa(h,'Scenarios.ScenarioBase')
                
                if h.ArmStateModel.ApplyReturnToHome
                    % In simple mode, change to complex
                    set(obj.hg.PlantButtons(1),'String','Complex Mode');
                    h.ArmStateModel.ApplyReturnToHome = 0;
                else
                    set(obj.hg.PlantButtons(1),'String','Simple Mode');
                    h.ArmStateModel.ApplyReturnToHome = 1;
                end
                
            end
        end
        function pbAssessment(obj)
            % Select which type of user assessment is to be performed
            q = questdlg('Select Assessment:','Assessment','TAC-1','TAC-3','MotionTester','TAC-1');
            switch q
                case 'TAC-1'
                    GUIs.guiTargetAchievementControl(obj.SignalSource,obj.SignalClassifier,...
                        obj.TrainingData,obj.FilePrefix);
                case 'TAC-3'
                    GUIs.guiTargetAchievementControlMulti(obj.SignalSource,obj.SignalClassifier,...
                        obj.TrainingData,obj.FilePrefix);
                case 'MotionTester'
                    guiClassifierAssessment(obj.SignalSource,obj.SignalClassifier,...
                        obj.TrainingData,obj.FilePrefix);
                otherwise
                    return
            end
        end
        % Callback (cb) functions
        function cbRocEditor(obj)
            % Launch the ROC Editor.  
            
            % Ensure that if a scenario exists that it is not running
            drawnow
            if ~isempty(obj.Presentation)
                obj.Presentation.stop();
                drawnow
            end
            
            % Open GUI
            rocTable = UserConfig.getUserConfigVar('rocTable','WrRocDefaults.xml');
            GUIs.guiRocEditor(rocTable);
        end
        function cbImpedance(obj)
            % Toggle the impedance property for the MPL/NFU
            
            % Toggle state
            oldState = strcmp(get(obj.hg.MenuToolsMplImpedance,'Checked'),'on');
            newState = ~oldState;
            
            if newState
                % Enable
                set(obj.hg.MenuToolsMplImpedance,'Checked','on');
            else
                % Disable
                set(obj.hg.MenuToolsMplImpedance,'Checked','off');
            end
            
            if isa(obj.Presentation,'MPL.MplNfuScenario')
                obj.Presentation.EnableImpedance = newState;
            end
            
        end
    end
    methods (Static = true)
        function createShortcuts(suffix)
            % Create MiniVIE shortcuts
            % This function adds shortcuts for useful tools in working with
            % the VIE.  The includes going the desired path, running the GUI
            % and cleaning up the workspace
            
            if nargin < 1
                suffix = '';
            end
            
            MiniVIE.configurePath();
            
            iconDir = fullfile( ...
                matlabroot, ...
                'toolbox', ...
                'shared', ...
                'dastudio', ...
                'resources');
            
            shortcutUtils = com.mathworks.mlwidgets.shortcuts.ShortcutUtils;
            
            % shortcutUtils.addShortcutToBottom(label, callback, icon, ...
            %    category, editable);
            
            % goto MiniVIE
            % cd('C:\svn\myopen\MiniVIE');
            % MiniVIE.configurePath;
            cb = sprintf('cd(''%s'') \nMiniVIE.configurePath();',...
                fileparts(which('MiniVIE')));
            shortcutUtils.addShortcutToBottom(strcat('goto MiniVIE',suffix),cb,'','Shortcuts', 'true');
            
            % MiniVIE
            % cd('C:\svn\myopen\MiniVIE');
            % MiniVIE.configurePath;
            % obj = MiniVIE;
            cb = sprintf('cd(''%s'') \nMiniVIE.configurePath \nobj = MiniVIE;',...
                fileparts(which('MiniVIE')));
            shortcutUtils.addShortcutToBottom(strcat('MiniVIE',suffix),cb,'','Shortcuts', 'true');
            
            %cleanup
            % run('C:\svn\myopen\MiniVIE\Utilities\cleanup.m')
            cb = sprintf('run(''%s'');',which('cleanup'));
            iconPath = fullfile(iconDir,'TTE_delete.gif');
            shortcutUtils.addShortcutToBottom(strcat('cleanup',suffix),cb,iconPath,'Shortcuts', 'true');
            
            %mpltest
            % mpltest();
            cb = 'mpltest()';
            shortcutUtils.addShortcutToBottom(strcat('mpltest',suffix),cb,'','Shortcuts', 'true');
            
            %RunMpl
            % RunMpl();
            cb = 'obj = RunMpl()';
            shortcutUtils.addShortcutToBottom(strcat('RunMpl',suffix),cb,'','Shortcuts', 'true');

            %RunTakeHome
            % cd('C:\svn\myopen\MiniVIE');
            % MiniVIE.configurePath;
            % obj = RunTakeHome();
            
            %cb = sprintf('cd(''%s'');\nMiniVIE.configurePath();\nobj = RunTakeHome();',...
            %    fileparts(which('MiniVIE')));
            %shortcutUtils.addShortcutToBottom(strcat('RunTakeHome',suffix),cb,'','Shortcuts', 'true');
            
        end
        function configurePath
            pathName = fileparts(which('MiniVIE'));

            addpath(pathName);
            addpath([pathName filesep 'Utilities']);
            %addpath(fullfile(pathName,'GUIDE_GUIs'));
            
            % add folder and sub-directories:
            addpath(genpath(fullfile(pathName,'ThirdParty')));
        end
        function obj = Default(dataFile)
            if nargin < 1
                dataFile = 'C:\MiniVIE_Users\RSA_Sandbox\myo_udp_debug\Sim_2_ROCs.trainingData';
            end
            
            MiniVIE.configurePath
            
            obj.SignalSource = Inputs.SignalSimulator();
            obj.SignalSource.addfilter(Inputs.HighPass(20,3,1000));
            %obj.SignalSource.addfilter(Inputs.LowPass());
            %obj.SignalSource.addfilter();
            obj.SignalSource.NumSamples = 2000;
            obj.SignalSource.initialize();
            
            obj.TrainingData = PatternRecognition.TrainingData;
            obj.TrainingData.loadTrainingData(dataFile);
            
            obj.SignalClassifier = SignalAnalysis.Lda();
            obj.SignalClassifier.initialize(obj.TrainingData);
            
            classNames = obj.TrainingData.ClassNames;
            if isempty(classNames)
                classNames = GUIs.guiClassifierChannels.getDefaultNames;
            end
            obj.SignalClassifier.setClassNames(classNames);
            
            defaultChannels = GUIs.guiChannelSelect.getLastChannels();
            fprintf('Setting Active Channels to: [');
            fprintf(' %d',defaultChannels);
            fprintf(' ]\n');
            obj.SignalClassifier.setActiveChannels(defaultChannels);
            
            obj.SignalClassifier.NumMajorityVotes = 0;
            
            NumSamplesPerWindow = 250;
            fprintf('Setting Window Size to: %d\n',NumSamplesPerWindow);
            obj.SignalClassifier.NumSamplesPerWindow = NumSamplesPerWindow;
            
            obj.SignalClassifier.train();
            
            obj.TrainingInterface = PatternRecognition.SimpleTrainer();
            obj.TrainingInterface.NumRepetitions = 3;
            obj.TrainingInterface.ContractionLengthSeconds = 2;
            obj.TrainingInterface.DelayLengthSeconds = 1;
            obj.TrainingInterface.initialize(...
                obj.SignalSource,obj.SignalClassifier,obj.TrainingData);
            
            obj.Presentation = MPL.MplUnity;
            %obj.Presentation = Scenarios.OnlineRetrainer;
            obj.Presentation.initialize(obj.SignalSource,obj.SignalClassifier,obj.TrainingData);
        end
        function obj = go
            % Start the MINIVIE
            obj = MiniVIE;
        end
    end
end

function h = loadCpchSerial()
% Load a CpchSerial with default prompts

tempFileName = 'defaultCpchSerial';
cpchParams = UiTools.load_temp_file(tempFileName);
if isempty(cpchParams)
    defaultanswer={'COM14','FFFF','FFFF'};
else
    defaultanswer={
        cpchParams.SerialPort
        dec2hex(cpchParams.BioampMask)
        dec2hex(cpchParams.GPIMask)};
end
% Use these defaults
prompt={
    'Enter Serial Port Name (e.g. COM1):',...
    'Enter BioAmplifier Channel Mask (e.g. FFFF):',...
    'Enter GPIO Channel Mask (e.g. 0000):',...
    };
name='CPCH Parameters';
numlines=1;
%defaultanswer={'COM14','FFFF','FFFF'};
answer=inputdlg(prompt,name,numlines,defaultanswer);
assert(length(answer) == 3,'Expected 3 outputs');

cpchParams.SerialPort = answer{1};
cpchParams.BioampMask = uint16(hex2dec(answer{2}));
cpchParams.GPIMask = uint16(hex2dec(answer{3}));

h = Inputs.CpchSerial(cpchParams.SerialPort,cpchParams.BioampMask,cpchParams.GPIMask);

try
    h.initialize();
catch ME
    % clearing defaults
    UiTools.delete_temp_file(tempFileName);
    rethrow(ME);
end
UiTools.save_temp_file(tempFileName,cpchParams);

end

function h = loadDaqHwDevice()
% Load a dawHwDevice with default prompts

tempFileName = 'defaultDaqHwDevice';
daqParams = UiTools.load_temp_file(tempFileName);
if isempty(daqParams)
    defaultanswer = {'mcc','0','0:15'};
else
    defaultanswer = {daqParams.Name,daqParams.Id,num2str(daqParams.channelIds)};
end

% Use these defaults
prompt={
    'Enter DAQ Board Name (e.g. mcc, ni):',...
    'Enter DAQ Board Id (e.g. 0, Dev1):',...
    'Enter DAQ Board Channel Ids (e.g. 0:7):',...
    };
name='DAQ Parameters';
numlines=1;
answer=inputdlg(prompt,name,numlines,defaultanswer);
assert(length(answer) == 3,'Expected 3 outputs');

daqParams.Name = answer{1};
daqParams.Id = answer{2};
daqParams.channelIds = str2num(answer{3});

h = Inputs.DaqHwSession(daqParams.Name,daqParams.Id,daqParams.channelIds);

try
    h.initialize();
catch ME
    % clearing defaults
    UiTools.delete_temp_file(tempFileName);
    rethrow(ME);
end

UiTools.save_temp_file(tempFileName,daqParams);

end

=======
classdef MiniVIE < Common.MiniVieObj
    % Sample user interface demonstrating the MiniVIE API functionality.
    % The basic user interface allows selecting an input source, selecting
    % a classifier, and a presentiaton which displays limb commands in some
    % way.  Optional modules are the training interface and the plant
    % module which control data training interfaces and limb dynamics
    % respectively
    %
    % % First time setup creates a set of buttons on the shortcut menu
    % MiniVIE.createShortcuts()
    %
    % % Session startup (or use the shortcut button: "MiniVIE"
    % MiniVIE.configurePath()
    %
    % % Launch the UI:
    % obj = MiniVIE
    % 
    
    properties
        SignalSource
        SignalClassifier
        TrainingInterface
        TrainingData
        Presentation
        
        FilePrefix
        
        hg;  % handle graphics
        
        Verbose = 1;
    end
    properties (Access = private, Constant = true)
        %enum
        INPUT = 1;
        SA = 2;
        TRAINING = 3;
        PLANT = 4;
        PRESENTATION = 5;
    end
    properties (Access = private)
        SignalViewer = [];
    end
    methods
        function obj = MiniVIE
            % Creator
            % Sets up the environment and runs the MiniVIE default display
            obj.configurePath;
            obj.FilePrefix = UserConfig.getUserConfigVar('userFilePrefix','NEW_USER_');
            
            obj.initialize();

            % set figure name
            guiName = strcat(obj.FilePrefix,'MiniVIE');
            set(obj.hg.Figure,'Name',guiName);

        end
        function initialize(obj)
            setupFigure(obj);
            
            % Set valid input options
            set(obj.hg.popups(MiniVIE.INPUT),'String',{'None','Signal Simulator','EMG Simulator','DaqHwSession','DaqHwDevice','CpchSerial','NfuInput','UdpDevice','IntanDevBoard','OpenBCI','ThalmicLabs MyoUdp'});
            set(obj.hg.popups(MiniVIE.INPUT),'Value',1);
            set(obj.hg.popups(MiniVIE.SA),'String',{'None','LDA Classifier','DiscriminantAnalysis','SupportVectorMachine','SvmStatTlbx'});
            set(obj.hg.popups(MiniVIE.SA),'Value',1);
            set(obj.hg.popups(MiniVIE.TRAINING),'String',{'None','Simple Trainer','Mini Guitar Hero','Bar Trainer','Motion Trainer','vMPL Trainer'});
            set(obj.hg.popups(MiniVIE.TRAINING),'Value',1);
            set(obj.hg.popups(MiniVIE.PRESENTATION),'String',{'None','MiniV','Breakout','AGH','MplVulcanX','MplNfu','MplUnity','MSMS_ADL','MSMS Tasks','Online Retraining Demo','Endpoint Controller'});
            set(obj.hg.popups(MiniVIE.PRESENTATION),'Value',1);
        end
        function setupFigure(obj)
            obj.hg.Figure = UiTools.create_figure('MiniVIE Configuration Utility','MiniVIE');
            oldPos = get(obj.hg.Figure,'Position');
            
            newPos = pos('fig');
            newPos(1) = oldPos(1);
            newPos(2) = oldPos(2);
            
            set(obj.hg.Figure,'Position',newPos);
            set(obj.hg.Figure,'CloseRequestFcn',@(src,evnt)closeFig(obj));
            
            % Setup File Menu
            obj.hg.MenuFile = uimenu(obj.hg.Figure,...
                'Label','File');
            obj.hg.MenuFilePrefix = uimenu(obj.hg.MenuFile,...
                'Label','Set Filename Prefix...',...
                'Callback',@(src,evt)obj.setFilePrefix());
            obj.hg.MenuFileLoad = uimenu(obj.hg.MenuFile,...
                'Label','Load Training Data...',...
                'Callback',@(src,evt)obj.loadData());
            obj.hg.MenuFileSave = uimenu(obj.hg.MenuFile,...
                'Label','Save Training Data...',...
                'Callback',@(src,evt)obj.saveTrainingData());
            obj.hg.MenuTools = uimenu(obj.hg.Figure,...
                'Label','Tools');
            obj.hg.MenuToolsRocEdit = uimenu(obj.hg.MenuTools,...
                'Label','ROC Editor...',...
                'Callback', @(src,evt) cbRocEditor(obj) );
            obj.hg.MenuToolsMpl = uimenu(obj.hg.MenuTools,...
                'Label','MPL');
            obj.hg.MenuToolsMplImpedance = uimenu(obj.hg.MenuToolsMpl,...
                'Label','Enable Dynamic Impedance',...
                'Callback', @(src,evt) cbImpedance(obj) );
            obj.hg.MenuFileExportLdaParams = uimenu(obj.hg.MenuFile,...
                'Label','Save LDA Wg, Cg, and Classes to TextFile',...
                'Callback', @(src,evt)obj.saveTxt());
            
            function closeFig(obj)
                try
                    close(obj);
                catch ME
                    fprintf(2,'Error closing objects:\n"%s"\n',ME.message);
                end
                delete(obj.hg.Figure);
            end
            
            % Draw the body of the figure.  Create the following column
            % headers:
            header = {'Inputs:','Signal Analysis:','Training:','Plant:','Presentation:'};
            
            % These are the callbacks for the pop-up menus:
            puCallbacks = {
                @(src,evt)setSignalSource(obj,src)
                @(src,evt)setSignalAnalysis(obj,src)
                @(src,evt)setTrainer(obj,src)
                []
                @(src,evt)setPresentation(obj,get(src,'String'),get(src,'Value'))
                };
            
            
            for iColumn = 1:length(header)
                % title:
                uicontrol(...
                    'Parent',obj.hg.Figure,...
                    'String',header{iColumn},...
                    'Style','text',...
                    'Position',pos('cntrl',iColumn,1,1,1),...
                    'HorizontalAlignment','Left'...
                    );
                
                % popup
                obj.hg.popups(iColumn) = uicontrol(obj.hg.Figure,...
                    'Position',pos('cntrl',iColumn,2,1,1),...
                    'Style','popupmenu',...
                    'String','None',...
                    'Callback',puCallbacks{iColumn},...
                    'Background','White');
                
            end
            
            % Create some pushbuttons for configuring each VIE object:
            
            
            % SignalSourceButtons
            obj.hg.SignalSourceButtons(1) = uicontrol(obj.hg.Figure,...
                'Position',pos('cntrl',MiniVIE.INPUT,3,1,1),...
                'Style','pushbutton',...
                'Enable','off',...
                'String','SignalViewer',...
                'Callback',@(src,evt)obj.pbSignalView);
            obj.hg.SignalSourceButtons(2) = uicontrol(obj.hg.Figure,...
                'Position',pos('cntrl',MiniVIE.INPUT,4,1,1),...
                'Style','pushbutton',...
                'Enable','off',...
                'String','Audio Preview',...
                'Callback',@(src,evt)obj.pbSignalAudio);
            
            % SignalAnalysisButtons
            obj.hg.SignalAnalysisButtons(1) = uicontrol(obj.hg.Figure,...
                'Position',pos('cntrl',MiniVIE.SA,3,1,1),...
                'Style','pushbutton',...
                'String','Select Classes',...
                'Enable','off',...
                'Callback',@(src,evt)obj.SignalClassifier.uiEnterClassNames);
            obj.hg.SignalAnalysisButtons(2) = uicontrol(obj.hg.Figure,...
                'Position',pos('cntrl',MiniVIE.SA,4,1,1),...
                'Style','pushbutton',...
                'String','Classifier Parameters',...
                'Enable','off',...
                'Callback',@(src,evt)obj.pbClassifierProperties);
            obj.hg.SignalAnalysisButtons(3) = uicontrol(obj.hg.Figure,...
                'Position',pos('cntrl',MiniVIE.SA,5,1,1),...
                'Style','pushbutton',...
                'String','Clear Training Data',...
                'Enable','off',...
                'Callback',@(src,evt)obj.pbTrainClear());
            obj.hg.SignalAnalysisButtons(4) = uicontrol(obj.hg.Figure,...
                'Position',pos('cntrl',MiniVIE.SA,6,1,1),...
                'Style','pushbutton',...
                'String','Train',...
                'Enable','off',...
                'Callback',@(src,evt)obj.pbTrain());
            obj.hg.SignalAnalysisButtons(5) = uicontrol(obj.hg.Figure,...
                'Position',pos('cntrl',MiniVIE.SA,7,1,1),...
                'Style','pushbutton',...
                'String','Plot PCA',...
                'Enable','off',...
                'Callback',@(src,evt)obj.pbPlotPca());
            obj.hg.SignalAnalysisButtons(6) = uicontrol(obj.hg.Figure,...
                'Position',pos('cntrl',MiniVIE.SA,8,1,1),...
                'Style','pushbutton',...
                'String','Plot Confusion Matrix',...
                'Enable','off',...
                'Callback',@(src,evt)obj.pbPlotConfusion());
            
            % TrainingButtons
            obj.hg.TrainingButtons(1) = uicontrol(obj.hg.Figure,...
                'Position',pos('cntrl',MiniVIE.TRAINING,3,1,1),...
                'Style','pushbutton',...
                'String','Begin Training',...
                'Enable','off',...
                'Callback',@(src,evt)obj.pbBeginTraining());
            
            % PresentationButtons
            obj.hg.PresentationButtons(1) = uicontrol(obj.hg.Figure,...
                'Position',pos('cntrl',MiniVIE.PRESENTATION,3,1,1),...
                'Style','pushbutton',...
                'String','Adjust Gains',...
                'Enable','off',...
                'Callback',@(src,evt)obj.pbAdjustGains());
            obj.hg.PresentationButtons(2) = uicontrol(obj.hg.Figure,...
                'Position',pos('cntrl',MiniVIE.PRESENTATION,4,1,1),...
                'Style','pushbutton',...
                'String','Adjust Limits',...
                'Enable','off',...
                'Callback',@(src,evt)obj.pbAdjustLimits());
            obj.hg.PresentationButtons(3) = uicontrol(obj.hg.Figure,...
                'Position',pos('cntrl',MiniVIE.PRESENTATION,5,1,1),...
                'Style','pushbutton',...
                'String','Start',...
                'Enable','off',...
                'Callback',@(src,evt)obj.pbPresentationStart());
            obj.hg.PresentationButtons(4) = uicontrol(obj.hg.Figure,...
                'Position',pos('cntrl',MiniVIE.PRESENTATION,6,1,1),...
                'Style','pushbutton',...
                'String','Stop',...
                'Enable','off',...
                'Callback',@(src,evt)obj.pbPresentationStop());
            obj.hg.PresentationButtons(5) = uicontrol(obj.hg.Figure,...
                'Position',pos('cntrl',MiniVIE.PRESENTATION,7,1,1),...
                'Style','pushbutton',...
                'String','Assessment',...
                'Enable','off',...
                'Callback',@(src,evt)obj.pbAssessment());

            obj.hg.PlantButtons(1) = uicontrol(obj.hg.Figure,...
                'Position',pos('cntrl',MiniVIE.PLANT,3,1,1),...
                'Style','pushbutton',...
                'String','Complex Mode',...
                'Enable','on',...
                'Callback',@(src,evt)obj.pbSimpleMode());
            
        end
        function setFilePrefix(obj)
            
            filePrefix = obj.FilePrefix;
            
            % Use these defaults
            prompt={
                'Enter file prefix ( e.g. VIE_03_ ):',...
                };
            name='File Parameters';
            numlines=1;
            defaultanswer={filePrefix};
            answer = inputdlg(prompt,name,numlines,defaultanswer);
            
            if isempty(answer)
                return
            end
            
            assert(length(answer) == 1,'Expected 1 output');
            
            filePrefix = answer{1};
            
            obj.FilePrefix = filePrefix;
            
            guiName = strcat(obj.FilePrefix,'MiniVIE');
            set(obj.hg.Figure,'Name',guiName);
        end
        function loadData(obj)
            if isempty(obj.SignalSource)
                errordlg('Select an Input Source');
                return;
            elseif isempty(obj.SignalClassifier)
                errordlg('Select a Classifier');
                return;
            end
            
            assert(~isempty(obj.TrainingData),'Training Data module does not exist');
            
            success = obj.TrainingData.loadTrainingData;
            if ~success
                return
            end
            
            % TODO: restore majority votes and other classifier settings?
            %obj.SignalClassifier.NumMajorityVotes = 7;
            %obj.SignalClassifier.ActiveChannels = [1 2 3 4 5 6 7 8];
            
            %obj.SignalClassifier.TrainingData = obj.TrainingInterface.getFeatureData;
            %obj.SignalClassifier.TrainingDataLabels = obj.TrainingInterface.getClassLabels;
            %obj.SignalClassifier.TrainingEmg = obj.TrainingInterface.getEmgData;
            obj.SignalClassifier.train();
            obj.SignalClassifier.computeError();
            obj.SignalClassifier.computeGains();
            
        end
        function saveTrainingData(obj)
            % save the training data object.  should not require input
            % source
            
            % if isempty(obj.SignalSource)
            %     errordlg('Select an Input Source');
            %     return;
            % elseif isempty(obj.SignalClassifier)
            %     errordlg('Select a Classifier');
            %     return;
            % end
            
            assert(~isempty(obj.TrainingData),'Training Data module does not exist');
            
            % Get filename
            
            fullFilename = obj.ui_select_data_file('.trainingData');
            if ~isempty(fullFilename)
                obj.TrainingData.saveTrainingData(fullFilename);
            end
            
        end
        function saveTxt(obj)
            % save the LDA weights, centers, thresholds and TrainingData class names to text files
            
            assert(~isempty(obj.SignalClassifier),'Signal Classifier module does not exist');
            assert(~isempty(obj.TrainingData),'Training Data module does not exist');
            
            %strPythonDir = 'c:\git\MiniVIE\python';
            strPythonDir = fullfile(fileparts(which('MiniVIE')),'python');
            if obj.SignalClassifier.savePythonClassifierData(strPythonDir)
                fprintf('Classifier parameters saved to text files in directory: [');
                fprintf(' %s',strPythonDir);
                fprintf(' ]\n');
            else
                fprintf('There was a problem saving one or many python txt file(s).\n');
            end
        end
        
        function close(obj)
            
            try obj.SignalSource.close();end
            try obj.SignalClassifier.close();end
            try obj.TrainingInterface.close();end
            try obj.Presentation.close();end
            
        end
        function setSignalSource(obj,src)
            % Callback for selecting an input
            
            % Hold the last value in case of error, restore
            persistent lastValue
            if isempty(lastValue)
                lastValue = 1;
            end
            
            % Get callback properties
            string = get(src,'String');
            value = get(src,'Value');
            
            try
                % get existing source
                h = obj.SignalSource;
                % in there's an old one, try to close it
                if ~isempty(h)
                    try %#ok<TRYNC>
                        close(h); 
                    end
                end
                
                % match the newly selected input
                switch string{value}
                    case 'Signal Simulator'
                        h = Inputs.SignalSimulator();
                        %Fs = h.SampleFrequency;
                        %h.addfilter(Inputs.Notch([60 120],4,8,Fs));
                        %h.addfilter(Inputs.HighPass(15,3,Fs));
                        %h.addfilter(Inputs.LowPass(400,8,Fs));
                        
                        % Always need the highpass for the 1.2 V offset
                        Fs = h.SampleFrequency;
                        h.addfilter(Inputs.HighPass(20,3,Fs));
                        
                    case 'EMG Simulator'
                        [FileName,PathName,FilterIndex] = uigetfile('emgPatternData.mat');
                        if FilterIndex == 0
                            % User Cancelled
                            fname = 'emgPatternData.mat';
                        else
                            fname = fullfile(PathName,FileName);
                        end
                        h = Inputs.EmgSimulator(fname);
                    case 'DaqHwSession'
                        h = loadDaqHwDevice('Session');
                        % Ref Hargove 2014 comparison of real-time controlability
                        Fs = h.SampleFrequency;                     % 1000 Hz
                        h.addfilter(Inputs.HighPass(20,3,Fs));      % 20Hz 3rd order butter
                        h.addfilter(Inputs.MinLimitFilter(0.2));    % min limit
                        h.addfilter(Inputs.ConstraintFilter(-5,5)); % range limit
                    case 'DaqHwDevice'
                        h = loadDaqHwDevice('Legacy');
                        % Ref Hargove 2014 comparison of real-time controlability
                        Fs = h.SampleFrequency;                     % 1000 Hz
                        h.addfilter(Inputs.HighPass(20,3,Fs));      % 20Hz 3rd order butter
                        h.addfilter(Inputs.MinLimitFilter(0.2));    % min limit
                        h.addfilter(Inputs.ConstraintFilter(-5,5)); % range limit
                    case 'UdpDevice'
                        h = Inputs.UdpDevice();
                    case 'CpchSerial'
                        h = loadCpchSerial();
                        % Ref Hargove 2014 comparison of real-time controlability
                        Fs = h.SampleFrequency;                     % 1000 Hz
                        h.addfilter(Inputs.HighPass(20,3,Fs));      % 20Hz 3rd order butter
                        h.addfilter(Inputs.MinLimitFilter(0.2));    % min limit
                        h.addfilter(Inputs.ConstraintFilter(-5,5)); % range limit
                    case 'NfuInput'
                        h = Inputs.NfuInput();
                        % Ref Hargove 2014 comparison of real-time controlability
                        Fs = h.SampleFrequency;                     % 1000 Hz
                        h.addfilter(Inputs.HighPass(20,3,Fs));      % 20Hz 3rd order butter
                        h.addfilter(Inputs.MinLimitFilter(0.2));    % min limit
                        h.addfilter(Inputs.ConstraintFilter(-5,5)); % range limit
                    case 'IntanDevBoard'
                        h = Inputs.IntanUdp.getInstance;
                        h.addfilter(Inputs.Notch([120 180 240 300 360],64,1,1000));
                        Fs = h.SampleFrequency;
                        %h.addfilter(Inputs.HighPass(10,8,Fs));
                        h.addfilter(Inputs.LowPass(400,8,Fs));
                    case 'OpenBCI'
                        h = Inputs.OpenBciChipKit('COM3');
                    case 'ThalmicLabs MyoUdp'
                        h = Inputs.MyoUdp.getInstance();
                    otherwise
                        % None
                        h = [];
                end
                
                if isempty(h)
                    % Disable buttons
                    set(obj.hg.SignalSourceButtons(:),'Enable','off');
                else
                    % Enable buttons
                    set(obj.hg.SignalSourceButtons(:),'Enable','on');
                    
                    h.NumSamples = 2000;
                    h.initialize();
                end
                
            catch ME
                errordlg({'Error Initializing Input Device.',ME.message});
                set(src,'Value',lastValue);
                return
            end
            
            obj.SignalSource = h;
            lastValue = value;
            
        end
        function setSignalAnalysis(obj,src)
            persistent lastValue
            if isempty(lastValue)
                lastValue = 1;
            end
            
            string = get(src,'String');
            value = get(src,'Value');
            
            try
                h = obj.SignalClassifier;
                
                if ~isempty(h)
                    try
                        close(h);
                    end
                end
                
                if isempty(obj.SignalSource)
                    errordlg('Select an Input Source');
                    set(src,'Value',lastValue);
                    return;
                end
                
                switch string{value}
                    case 'LDA Classifier'
                        h = SignalAnalysis.Lda();
                    case 'DiscriminantAnalysis'
                        h = SignalAnalysis.DiscriminantAnalysis();
                    case 'SupportVectorMachine'
                        h = SignalAnalysis.Svm();
                    case 'SvmStatTlbx'
                        h = SignalAnalysis.SvmStatTlbx();
                    otherwise
                        % None
                        h = [];
                end
                
                if isempty(h)
                    set(obj.hg.SignalAnalysisButtons(:),'Enable','off');
                else
                    set(obj.hg.SignalAnalysisButtons(:),'Enable','on');
                    
                    h.NumMajorityVotes = 0;
                    
                    NumSamplesPerWindow = 250;
                    fprintf('Setting Window Size to: %d\n',NumSamplesPerWindow);
                    h.NumSamplesPerWindow = NumSamplesPerWindow;
                    
                    if isempty(obj.TrainingData)
                        %obj.TrainingData = PatternRecognition.TrainingData();
                        obj.TrainingData = TrainingDataAnalysis();
                        obj.TrainingData.initialize(...
                            obj.SignalSource.NumChannels,...
                            h.NumSamplesPerWindow);
                    end
                    
                    h.initialize(obj.TrainingData);
                    
                    % TODO: Note signals only updated on classifier
                    % creation
                    defaultChannels = GUIs.guiChannelSelect.getLastChannels();
                    if isempty(defaultChannels)
                        msg = 'No channels are active.  Enable channels in Signal Viewer';
                        %errordlg(msg);
                        error(msg);
                    end
                    fprintf('Setting Active Channels to: [');
                    fprintf(' %d',defaultChannels);
                    fprintf(' ]\n');
                    h.setActiveChannels(defaultChannels);
                    
                    classNames = GUIs.guiClassifierChannels.getSavedDefaults();
                    if (isempty(classNames))
                        classNames = GUIs.guiClassifierChannels.getDefaultNames;
                    end
                    h.setClassNames(classNames);
                    
                    
                end
                
                obj.SignalClassifier = h;
                
            catch ME
                errordlg({'Error Initializing Signal Analysis.',ME.message});
                set(src,'Value',lastValue);
                rethrow(ME);
                return
            end
            
            obj.SignalClassifier = h;
            lastValue = value;
            
        end
        function setTrainer(obj,src)
            persistent lastValue
            if isempty(lastValue)
                lastValue = 1;
            end
            
            % Get callback properties
            string = get(src,'String');
            value = get(src,'Value');
            
            try
                h = obj.TrainingInterface;
                
                if ~isempty(h)
                    try
                        close(h);
                    end
                end
                
                switch string{value}
                    case 'Simple Trainer'
                        h = PatternRecognition.SimpleTrainer();
                        
                        QA = {
                            'Number of Repetitions:'          '2'
                            'Contraction Length (sec):'       '4'
                            'Delay Length (sec):'             '3'
                            'Startup Wait Time (sec)'         '5'
                            'Show images (y/n)?'              'Y'
                            };
                        name='Input for Training Interface';
                        numLines = 1;
                        numOutputs = size(QA,1);
                        prompt = QA(:,1);
                        defaultanswer = QA(:,2);
                        answer = inputdlg(prompt,name,numLines,defaultanswer);
                        if isempty(answer)
                            % User Cancelled
                        end
                        
                        assert(length(answer) == numOutputs,'Expected %d outputs',numOutputs);
                        vals = str2double(answer);
                        assert(~any(isnan(vals(1:4))),'Expected 4 numeric values');
                        
                        h.NumRepetitions = vals(1);
                        h.ContractionLengthSeconds = vals(2);
                        h.DelayLengthSeconds = vals(3);
                        h.StartupWaitTimeSeconds = vals(4);
                        h.EnablePictures = strcmpi(answer{5},'y');
                        
                    case 'Bar Trainer'
                        h = PatternRecognition.BarTrainer();
                    case 'Mini Guitar Hero'
                        h = PatternRecognition.MiniGuitarHero();
                    case 'Motion Trainer'
                        h = PatternRecognition.MotionTrainer();
                    case 'vMPL Trainer'
                        h = PatternRecognition.VMplTrainer();
                        QA = {
                            'Number of Repetitions:'          '3'
                            'Contraction Length (sec):'       '5'
                            'Rest Length (sec):'              '5'
                            };
                        name='Input for Training Interface';
                        numLines = 1;
                        numOutputs = size(QA,1);
                        prompt = QA(:,1);
                        defaultanswer = QA(:,2);
                        answer = inputdlg(prompt,name,numLines,defaultanswer);
                        if isempty(answer)
                            % User Cancelled
                        end
                        
                        assert(length(answer) == numOutputs,'Expected %d outputs',numOutputs);
                        vals = str2double(answer);
                        assert(~any(isnan(vals)),'Expected 3 numeric values');
                        
                        h.NumRepetitions = vals(1);
                        h.ContractionLengthSeconds = vals(2);
                        h.DelayLengthSeconds = vals(3);
                    otherwise
                        % None
                        h = [];
                end
                
                if isempty(h)
                    % Disable buttons
                    set(obj.hg.TrainingButtons(:),'Enable','off');
                else
                    % Enable buttons
                    set(obj.hg.TrainingButtons(:),'Enable','on');
                    if isempty(obj.SignalSource)
                        errordlg('Select an Input Source');
                        return;
                    elseif isempty(obj.SignalClassifier)
                        errordlg('Select a Classifier');
                        return;
                    end
                    
                    h.initialize(obj.SignalSource,obj.SignalClassifier,obj.TrainingData);
                end
                
            catch ME
                errordlg({'Error Initializing Training Interface.',ME.message});
                set(src,'Value',lastValue);
                return
            end
            
            obj.TrainingInterface = h;
            lastValue = value;
            
        end
        function setPresentation(obj,string,value)
            try
                h = obj.Presentation;
                if ~isempty(h)
                    try
                        close(h);
                    end
                end
                
                switch string{value}
                    case 'MiniV'
                        obj.println('Setting up presentation...',1);
                        h = Scenarios.MiniVDisplayScenario;
                        h.initialize(obj.SignalSource,obj.SignalClassifier,obj.TrainingData);
                        h.update();
                        h.Verbose = 1;
                        obj.println('Presentation setup complete',1);
                    case 'MplNfu'
                        QA = {
                            'Enable Tactors (y/n)'                  'y'
                            'Tactor Ids ([5 6 7]):'                 '[3 4]'
                            };
                        name = 'MPL Control Interface';
                        numlines = 1;
                        prompt = QA(:,1);
                        defaultanswer = QA(:,2);
                        answer = inputdlg(prompt,name,numlines,defaultanswer);
                        if isempty(answer)
                            % User Cancelled
                            return
                        else
                            assert(length(answer) == 2,'Expected 2 outputs');
                        end
                        
                        obj.println('Setting up presentation...',1);
                        h = MPL.MplNfuScenario;
                        % get starting impedance state from GUI
                        h.EnableImpedance = strcmp(get(obj.hg.MenuToolsMpl,'Checked'),'on');
                        h.EnableFeedback = strncmpi(answer{1},'y',1);
                        h.TactorIds = str2num(answer{2}); % TODO: Validate
                        h.initialize(obj.SignalSource,obj.SignalClassifier,obj.TrainingData);
                        h.update();
                        h.Verbose = 0;
                        
                        obj.println('Presentation setup complete',1);
                    case 'MplVulcanX'
                        obj.println('Setting up presentation...',1);
                        h = MPL.MplVulcanX;
                        h.VulcanXAddress = UserConfig.getUserConfigVar('mplVulcanXIpAddress','127.0.0.1');
                        h.VulcanXCmdPort = str2double(UserConfig.getUserConfigVar('mplVulcanXCommandPort','9027'));
                        h.VulcanXLocalPort = str2double(UserConfig.getUserConfigVar('mplVulcanXSensoryPort','25001'));
                        h.IntentAddress = UserConfig.getUserConfigVar('mplVulcanXIntentIpAddress','127.0.0.1');
                        h.IntentDestinationPort = str2double(UserConfig.getUserConfigVar('mplVulcanXIntentPort','9095'));
                        h.IntentSourcePort = str2double(UserConfig.getUserConfigVar('mplVulcanXIntentPortLocal','78000'));
                        
                        h.initialize(obj.SignalSource,obj.SignalClassifier,obj.TrainingData);
                        h.update();
                        h.Verbose = 0;
                        obj.println('Presentation setup complete',1);
                    case 'MplUnity'
                        obj.println('Setting up presentation...',1);
                        h = MPL.MplUnity;
                        h.initialize(obj.SignalSource,obj.SignalClassifier,obj.TrainingData);
                        h.update();
                        h.Verbose = 0;

                        obj.println('Presentation setup complete',1);
                    case 'Endpoint Controller'
                        obj.println('Setting up presentation...',1);
                        h = MPL.EndpointController;
                        h.initialize(obj.SignalSource,obj.SignalClassifier,obj.TrainingData);
                        h.update();
                        h.Verbose = 0;

                        obj.println('Presentation setup complete',1); 
                    case 'Breakout'
                        h = Presentation.MiniBreakout(obj.SignalSource,obj.SignalClassifier);
                    case 'AGH'
                        QA = {
                            'Output Device (mcc, nidaq, COM4):' 'mcc'
                            };
                        name = 'Air Guitar Hero';
                        numlines = 1;
                        prompt = QA(:,1);
                        defaultanswer = QA(:,2);
                        answer = inputdlg(prompt,name,numlines,defaultanswer);
                        if isempty(answer)
                            % User Cancelled
                            return
                        end
                        
                        obj.println('Setting up presentation...',1);
                        h = Presentation.AirGuitarHero.AirGuitarHeroEmg(obj.SignalSource,obj.SignalClassifier);
                        
                        h.initialize(answer{1});
                        
                    case 'MSMS_ADL'
                        h = Scenarios.MSMS_ADL.MsmsDisplayScenario(obj.SignalSource,obj.SignalClassifier);
                        
                        response = questdlg('Which Side?','Select Side','Left','Right','Left');
                        
                        switch response
                            case 'Left'
                                h.isLeftSide = 1;
                            case 'Right'
                                h.isLeftSide = 0;
                            otherwise
                                % User Cancelled
                                return
                        end
                        %isLeftSide = 1;   % <---- Use this parameter to select Left=1/Right=0
                        h.initialize();
                        
                    case 'MSMS Tasks'
                        h = Scenarios.MsmsTasks;
                        h.initialize(obj.SignalSource,obj.SignalClassifier,obj.TrainingData);
                        h.update();
                        h.Verbose = 0;
                    case 'Online Retraining Demo'
                        h = Scenarios.OnlineRetrainer;
                        h.initialize(obj.SignalSource,obj.SignalClassifier,obj.TrainingData);
                        h.update();
                        h.Verbose = 1;
                    otherwise
                        % None
                        h = [];
                end
                
                if isempty(h)
                    % Disable buttons
                    set(obj.hg.PresentationButtons(:),'Enable','off');
                else
                    % Enable buttons
                    set(obj.hg.PresentationButtons(:),'Enable','on');
                end
                
                if isa(h,'Scenarios.ScenarioBase')
                    % set simple mode where arm returns to home
                    simpleMode = get(obj.hg.PlantButtons(1),'Value');
                    h.ArmStateModel.ApplyReturnToHome = simpleMode;
                end
                
                obj.Presentation = h;

                drawnow
                
                if ~isempty(obj.Presentation)
                    obj.Presentation.start();
                end
                
            catch ME
                errordlg(ME.message);
                rethrow(ME);
            end
        end
        
        function println(obj,str,verboseLevel)
            if obj.Verbose >= verboseLevel
                fprintf('%s\n',str);
            end
        end
        function hViewer = getSignalViewer(obj)
            if isempty(obj.SignalViewer) || ~isvalid(obj.SignalViewer)
                obj.SignalViewer = [];
            end
            
            hViewer = obj.SignalViewer;
            
        end
        function fullFilename = ui_select_data_file(obj,extension)
            % Provides a save dialog with the default file set as the
            % current date and time with extention reflecting contents
            % extension = '.assessmentLog'
            
            % get save file from xml instead of object
            filePrefix = obj.FilePrefix;
                        
            FilterSpec = ['*' extension];
            DialogTitle = 'Select File to Write';
            DefaultName = [filePrefix datestr(now,'yyyymmdd_HHMMSS') extension];
            [FileName,PathName,FilterIndex] = uiputfile(FilterSpec,DialogTitle,DefaultName);
            
            if FilterIndex == 0
                fullFilename = [];
            else
                fullFilename = fullfile(PathName,FileName);
            end
        end
    end
    methods (Access = private)
        function pbSignalView(obj)
            
            obj.SignalViewer = GUIs.guiSignalViewer(obj.SignalSource);
            
            % link the viewer with a classifier if it exists
            
            addlistener(obj.SignalViewer.hChannelSelect,'ValueChange',@(src,evt)update_channels);
            
            function update_channels
                % Propogate channel changes to the classifier
                if ~isempty(obj.SignalClassifier)
                    ch = obj.SignalViewer.hChannelSelect.SelectedChannels;
                    obj.SignalClassifier.setActiveChannels(ch);
                end
                
            end
            
        end
        function pbSignalAudio(obj)
            obj.SignalSource.audiopreview(1,1,200);
        end
        function pbBeginTraining(obj)
            
            if isempty(obj.SignalSource)
                errordlg('Select an Input Source');
                return;
            elseif isempty(obj.SignalClassifier)
                errordlg('Select a Classifier');
                return;
            elseif isempty(obj.TrainingInterface)
                errordlg('Select a Training Interface');
                return;
            end
            
            obj.TrainingInterface.collectdata();
            
            try
                while ~obj.TrainingInterface.IsComplete
                    % wait for training timer to complete
                    drawnow
                end
            end
            
            
            if isa(obj.TrainingInterface,'PatternRecognition.AdaptiveTrainingInterface')
                % If adaptive, no need to retrain
            else
                % else we need to train the classifier with the collected
                % data
                obj.SignalClassifier.train();
                obj.SignalClassifier.computeError();
                obj.SignalClassifier.computeConfusion();
                obj.SignalClassifier.computeGains();
            end
        end
        function pbClassifierProperties(obj)
            
            % Use these defaults
            prompt = {
                'Enter Majority Votes (e.g. 7):'
                };
            name = 'Classifier Parameters';
            numlines = 1;
            defaultanswer = {'7'};
            answer = inputdlg(prompt,name,numlines,defaultanswer);
            
            if isempty(answer)
                % user cancelled
                return
            end
            
            assert(length(answer) == 1,'Expected 1 output');
            convertedVal = str2double(answer{1});
            assert(~isnan(convertedVal),'Expected a number');
            
            obj.SignalClassifier.NumMajorityVotes = convertedVal;
            
        end
        function pbTrainClear(obj)
            obj.TrainingData.clearData();
        end
        function pbTrain(obj)
            if ~any(obj.TrainingData.getClassLabelCount)
                return
            end
            
            obj.SignalClassifier.train();
            obj.SignalClassifier.computeError();
            obj.SignalClassifier.computeConfusion();
            obj.SignalClassifier.computeGains();
        end
        function pbPlotPca(obj)
            % plot the principle components of the current training data
            GUIs.guiPlotPca(obj.TrainingData);
        end
        function pbPlotConfusion(obj)
            % plot confusion matrix
            obj.SignalClassifier.plotConfusion();
        end
        function pbAdjustGains(obj)
            % Launch the gain adjust GUI.  Stop refresh during figure
            % creation
            obj.Presentation.stop;
            GUIs.guiGainAdjust(obj.SignalClassifier)
            obj.Presentation.start;
        end
        function pbAdjustLimits(obj)
            h = GUIs.guiLimitsAdjust();
            h.attachModel( obj.Presentation.ArmStateModel );
            h.setupFigure();
        end
        function pbPresentationStart(obj)
            if ~isempty(obj.Presentation)
                start(obj.Presentation);
            end
        end
        function pbPresentationStop(obj)
            if ~isempty(obj.Presentation)
                stop(obj.Presentation);
            end
        end
        function pbSimpleMode(obj)
            h = obj.Presentation;
            if isa(h,'Scenarios.ScenarioBase')
                
                if h.ArmStateModel.ApplyReturnToHome
                    % In simple mode, change to complex
                    set(obj.hg.PlantButtons(1),'String','Complex Mode');
                    h.ArmStateModel.ApplyReturnToHome = 0;
                else
                    set(obj.hg.PlantButtons(1),'String','Simple Mode');
                    h.ArmStateModel.ApplyReturnToHome = 1;
                end
                
            end
        end
        function pbAssessment(obj)
            % Select which type of user assessment is to be performed
            q = questdlg('Select Assessment:','Assessment','TAC-1','TAC-3','MotionTester','TAC-1');
            switch q
                case 'TAC-1'
                    GUIs.guiTargetAchievementControl(obj.SignalSource,obj.SignalClassifier,...
                        obj.TrainingData,obj.FilePrefix);
                case 'TAC-3'
                    GUIs.guiTargetAchievementControlMulti(obj.SignalSource,obj.SignalClassifier,...
                        obj.TrainingData,obj.FilePrefix);
                case 'MotionTester'
                    guiClassifierAssessment(obj.SignalSource,obj.SignalClassifier,...
                        obj.TrainingData,obj.FilePrefix);
                otherwise
                    return
            end
        end
        % Callback (cb) functions
        function cbRocEditor(obj)
            % Launch the ROC Editor.  
            
            % Ensure that if a scenario exists that it is not running
            drawnow
            if ~isempty(obj.Presentation)
                obj.Presentation.stop();
                drawnow
            end
            
            % Open GUI
            rocTable = UserConfig.getUserConfigVar('rocTable','WrRocDefaults.xml');
            GUIs.guiRocEditor(rocTable);
        end
        function cbImpedance(obj)
            % Toggle the impedance property for the MPL/NFU
            
            % Toggle state
            oldState = strcmp(get(obj.hg.MenuToolsMplImpedance,'Checked'),'on');
            newState = ~oldState;
            
            if newState
                % Enable
                set(obj.hg.MenuToolsMplImpedance,'Checked','on');
            else
                % Disable
                set(obj.hg.MenuToolsMplImpedance,'Checked','off');
            end
            
            if isa(obj.Presentation,'MPL.MplNfuScenario')
                obj.Presentation.EnableImpedance = newState;
            end
            
        end
    end
    methods (Static = true)
        function createShortcuts(suffix)
            % Create MiniVIE shortcuts
            % This function adds shortcuts for useful tools in working with
            % the VIE.  The includes going the desired path, running the GUI
            % and cleaning up the workspace
            
            if nargin < 1
                suffix = '';
            end
            
            MiniVIE.configurePath();
            
            iconDir = fullfile( ...
                matlabroot, ...
                'toolbox', ...
                'shared', ...
                'dastudio', ...
                'resources');
            
            shortcutUtils = com.mathworks.mlwidgets.shortcuts.ShortcutUtils;
            
            % shortcutUtils.addShortcutToBottom(label, callback, icon, ...
            %    category, editable);
            
            % goto MiniVIE
            % cd('C:\svn\myopen\MiniVIE');
            % MiniVIE.configurePath;
            cb = sprintf('cd(''%s'') \nMiniVIE.configurePath();',...
                fileparts(which('MiniVIE')));
            shortcutUtils.addShortcutToBottom(strcat('goto MiniVIE',suffix),cb,'','Shortcuts', 'true');
            
            % MiniVIE
            % cd('C:\svn\myopen\MiniVIE');
            % MiniVIE.configurePath;
            % obj = MiniVIE;
            cb = sprintf('cd(''%s'') \nMiniVIE.configurePath \nobj = MiniVIE;',...
                fileparts(which('MiniVIE')));
            shortcutUtils.addShortcutToBottom(strcat('MiniVIE',suffix),cb,'','Shortcuts', 'true');
            
            %cleanup
            % run('C:\svn\myopen\MiniVIE\Utilities\cleanup.m')
            cb = sprintf('run(''%s'');',which('cleanup'));
            iconPath = fullfile(iconDir,'TTE_delete.gif');
            shortcutUtils.addShortcutToBottom(strcat('cleanup',suffix),cb,iconPath,'Shortcuts', 'true');
            
            %mpltest
            % mpltest();
            cb = 'mpltest()';
            shortcutUtils.addShortcutToBottom(strcat('mpltest',suffix),cb,'','Shortcuts', 'true');
            
            %RunMpl
            % RunMpl();
            cb = 'obj = RunMpl()';
            shortcutUtils.addShortcutToBottom(strcat('RunMpl',suffix),cb,'','Shortcuts', 'true');

            %RunTakeHome
            % cd('C:\svn\myopen\MiniVIE');
            % MiniVIE.configurePath;
            % obj = RunTakeHome();
            
            %cb = sprintf('cd(''%s'');\nMiniVIE.configurePath();\nobj = RunTakeHome();',...
            %    fileparts(which('MiniVIE')));
            %shortcutUtils.addShortcutToBottom(strcat('RunTakeHome',suffix),cb,'','Shortcuts', 'true');
            
        end
        function configurePath
            pathName = fileparts(which('MiniVIE'));

            addpath(pathName);
            addpath([pathName filesep 'Utilities']);
            %addpath(fullfile(pathName,'GUIDE_GUIs'));
            
            % add folder and sub-directories:
            addpath(genpath(fullfile(pathName,'ThirdParty')));
        end
        function obj = Default(dataFile)
            if nargin < 1
                dataFile = 'C:\MiniVIE_Users\RSA_Sandbox\myo_udp_debug\Sim_2_ROCs.trainingData';
            end
            
            MiniVIE.configurePath
            
            obj.SignalSource = Inputs.SignalSimulator();
            obj.SignalSource.addfilter(Inputs.HighPass(20,3,1000));
            %obj.SignalSource.addfilter(Inputs.LowPass());
            %obj.SignalSource.addfilter();
            obj.SignalSource.NumSamples = 2000;
            obj.SignalSource.initialize();
            
            obj.TrainingData = PatternRecognition.TrainingData;
            obj.TrainingData.loadTrainingData(dataFile);
            
            obj.SignalClassifier = SignalAnalysis.Lda();
            obj.SignalClassifier.initialize(obj.TrainingData);
            
            classNames = obj.TrainingData.ClassNames;
            if isempty(classNames)
                classNames = GUIs.guiClassifierChannels.getDefaultNames;
            end
            obj.SignalClassifier.setClassNames(classNames);
            
            defaultChannels = GUIs.guiChannelSelect.getLastChannels();
            fprintf('Setting Active Channels to: [');
            fprintf(' %d',defaultChannels);
            fprintf(' ]\n');
            obj.SignalClassifier.setActiveChannels(defaultChannels);
            
            obj.SignalClassifier.NumMajorityVotes = 0;
            
            NumSamplesPerWindow = 250;
            fprintf('Setting Window Size to: %d\n',NumSamplesPerWindow);
            obj.SignalClassifier.NumSamplesPerWindow = NumSamplesPerWindow;
            
            obj.SignalClassifier.train();
            
            obj.TrainingInterface = PatternRecognition.SimpleTrainer();
            obj.TrainingInterface.NumRepetitions = 3;
            obj.TrainingInterface.ContractionLengthSeconds = 2;
            obj.TrainingInterface.DelayLengthSeconds = 1;
            obj.TrainingInterface.initialize(...
                obj.SignalSource,obj.SignalClassifier,obj.TrainingData);
            
            obj.Presentation = MPL.MplUnity;
            %obj.Presentation = Scenarios.OnlineRetrainer;
            obj.Presentation.initialize(obj.SignalSource,obj.SignalClassifier,obj.TrainingData);
        end
        function obj = go
            % Start the MINIVIE
            obj = MiniVIE;
        end
    end
end

function h = loadCpchSerial()
% Load a CpchSerial with default prompts

tempFileName = 'defaultCpchSerial';
cpchParams = UiTools.load_temp_file(tempFileName);
if isempty(cpchParams)
    defaultanswer={'COM14','FFFF','FFFF'};
else
    defaultanswer={
        cpchParams.SerialPort
        dec2hex(cpchParams.BioampMask)
        dec2hex(cpchParams.GPIMask)};
end
% Use these defaults
prompt={
    'Enter Serial Port Name (e.g. COM1):',...
    'Enter BioAmplifier Channel Mask (e.g. FFFF):',...
    'Enter GPIO Channel Mask (e.g. 0000):',...
    };
name='CPCH Parameters';
numlines=1;
%defaultanswer={'COM14','FFFF','FFFF'};
answer=inputdlg(prompt,name,numlines,defaultanswer);
assert(length(answer) == 3,'Expected 3 outputs');

cpchParams.SerialPort = answer{1};
cpchParams.BioampMask = uint16(hex2dec(answer{2}));
cpchParams.GPIMask = uint16(hex2dec(answer{3}));

h = Inputs.CpchSerial(cpchParams.SerialPort,cpchParams.BioampMask,cpchParams.GPIMask);

try
    h.initialize();
catch ME
    % clearing defaults
    UiTools.delete_temp_file(tempFileName);
    rethrow(ME);
end
UiTools.save_temp_file(tempFileName,cpchParams);

end

function h = loadDaqHwDevice(version)
% Load a dawHwDevice with default prompts

if nargin < 1 
    version = 'Session';
end

tempFileName = 'defaultDaqHwDevice';
daqParams = UiTools.load_temp_file(tempFileName);
if isempty(daqParams)
    defaultanswer = {'mcc','0','0:15'};
else
    defaultanswer = {daqParams.Name,daqParams.Id,num2str(daqParams.channelIds)};
end

% Use these defaults
prompt={
    'Enter DAQ Board Name (e.g. mcc, ni):',...
    'Enter DAQ Board Id (e.g. 0, Dev1):',...
    'Enter DAQ Board Channel Ids (e.g. 0:7):',...
    };
name='DAQ Parameters';
numlines=1;
answer=inputdlg(prompt,name,numlines,defaultanswer);
assert(length(answer) == 3,'Expected 3 outputs');

daqParams.Name = answer{1};
daqParams.Id = answer{2};
daqParams.channelIds = str2num(answer{3}); %#ok<ST2NM>

if strcmp(version,'Legacy')
    h = Inputs.DaqHwDevice(daqParams.Name,daqParams.Id,daqParams.channelIds);
else
    h = Inputs.DaqHwSession(daqParams.Name,daqParams.Id,daqParams.channelIds);
end
try
    h.initialize();
catch ME
    % clearing defaults
    UiTools.delete_temp_file(tempFileName);
    rethrow(ME);
end

UiTools.save_temp_file(tempFileName,daqParams);

end
>>>>>>> 98a0d949
<|MERGE_RESOLUTION|>--- conflicted
+++ resolved
@@ -1,2529 +1,1272 @@
-<<<<<<< HEAD
-classdef MiniVIE < Common.MiniVieObj
-    % Sample user interface demonstrating the MiniVIE API functionality.
-    % The basic user interface allows selecting an input source, selecting
-    % a classifier, and a presentiaton which displays limb commands in some
-    % way.  Optional modules are the training interface and the plant
-    % module which control data training interfaces and limb dynamics
-    % respectively
-    %
-    % % First time setup creates a set of buttons on the shortcut menu
-    % MiniVIE.createShortcuts()
-    %
-    % % Session startup (or use the shortcut button: "MiniVIE"
-    % MiniVIE.configurePath()
-    %
-    % % Launch the UI:
-    % obj = MiniVIE
-    % 
-    
-    properties
-        SignalSource
-        SignalClassifier
-        TrainingInterface
-        TrainingData
-        Presentation
-        
-        FilePrefix
-        
-        hg;  % handle graphics
-        
-        Verbose = 1;
-    end
-    properties (Access = private, Constant = true)
-        %enum
-        INPUT = 1;
-        SA = 2;
-        TRAINING = 3;
-        PLANT = 4;
-        PRESENTATION = 5;
-    end
-    properties (Access = private)
-        SignalViewer = [];
-    end
-    methods
-        function obj = MiniVIE
-            % Creator
-            % Sets up the environment and runs the MiniVIE default display
-            obj.configurePath;
-            obj.FilePrefix = UserConfig.getUserConfigVar('userFilePrefix','NEW_USER_');
-            
-            obj.initialize();
-
-            % set figure name
-            guiName = strcat(obj.FilePrefix,'MiniVIE');
-            set(obj.hg.Figure,'Name',guiName);
-
-        end
-        function initialize(obj)
-            setupFigure(obj);
-            
-            % Set valid input options
-            set(obj.hg.popups(MiniVIE.INPUT),'String',{'None','Signal Simulator','EMG Simulator','DaqHwSession','CpchSerial','NfuInput','UdpDevice','IntanDevBoard','OpenBCI','ThalmicLabs MyoUdp'});
-            set(obj.hg.popups(MiniVIE.INPUT),'Value',1);
-            set(obj.hg.popups(MiniVIE.SA),'String',{'None','LDA Classifier','DiscriminantAnalysis','SupportVectorMachine','SvmStatTlbx'});
-            set(obj.hg.popups(MiniVIE.SA),'Value',1);
-            set(obj.hg.popups(MiniVIE.TRAINING),'String',{'None','Simple Trainer','Mini Guitar Hero','Bar Trainer','Motion Trainer','vMPL Trainer'});
-            set(obj.hg.popups(MiniVIE.TRAINING),'Value',1);
-            set(obj.hg.popups(MiniVIE.PRESENTATION),'String',{'None','MiniV','Breakout','AGH','MplVulcanX','MplNfu','MplUnity','MSMS_ADL','MSMS Tasks','Online Retraining Demo'});
-            set(obj.hg.popups(MiniVIE.PRESENTATION),'Value',1);
-        end
-        function setupFigure(obj)
-            obj.hg.Figure = UiTools.create_figure('MiniVIE Configuration Utility','MiniVIE');
-            oldPos = get(obj.hg.Figure,'Position');
-            
-            newPos = pos('fig');
-            newPos(1) = oldPos(1);
-            newPos(2) = oldPos(2);
-            
-            set(obj.hg.Figure,'Position',newPos);
-            set(obj.hg.Figure,'CloseRequestFcn',@(src,evnt)closeFig(obj));
-            
-            % Setup File Menu
-            obj.hg.MenuFile = uimenu(obj.hg.Figure,...
-                'Label','File');
-            obj.hg.MenuFilePrefix = uimenu(obj.hg.MenuFile,...
-                'Label','Set Filename Prefix...',...
-                'Callback',@(src,evt)obj.setFilePrefix());
-            obj.hg.MenuFileLoad = uimenu(obj.hg.MenuFile,...
-                'Label','Load Training Data...',...
-                'Callback',@(src,evt)obj.loadData());
-            obj.hg.MenuFileSave = uimenu(obj.hg.MenuFile,...
-                'Label','Save Training Data...',...
-                'Callback',@(src,evt)obj.saveTrainingData());
-            obj.hg.MenuTools = uimenu(obj.hg.Figure,...
-                'Label','Tools');
-            obj.hg.MenuToolsRocEdit = uimenu(obj.hg.MenuTools,...
-                'Label','ROC Editor...',...
-                'Callback', @(src,evt) cbRocEditor(obj) );
-            obj.hg.MenuToolsMpl = uimenu(obj.hg.MenuTools,...
-                'Label','MPL');
-            obj.hg.MenuToolsMplImpedance = uimenu(obj.hg.MenuToolsMpl,...
-                'Label','Enable Dynamic Impedance',...
-                'Callback', @(src,evt) cbImpedance(obj) );
-            obj.hg.MenuFileExportLdaParams = uimenu(obj.hg.MenuFile,...
-                'Label','Save LDA Wg, Cg, and Classes to TextFile',...
-                'Callback', @(src,evt)obj.saveTxt());
-            
-            function closeFig(obj)
-                try
-                    close(obj);
-                catch ME
-                    fprintf(2,'Error closing objects:\n"%s"\n',ME.message);
-                end
-                delete(obj.hg.Figure);
-            end
-            
-            % Draw the body of the figure.  Create the following column
-            % headers:
-            header = {'Inputs:','Signal Analysis:','Training:','Plant:','Presentation:'};
-            
-            % These are the callbacks for the pop-up menus:
-            puCallbacks = {
-                @(src,evt)setSignalSource(obj,src)
-                @(src,evt)setSignalAnalysis(obj,src)
-                @(src,evt)setTrainer(obj,src)
-                []
-                @(src,evt)setPresentation(obj,get(src,'String'),get(src,'Value'))
-                };
-            
-            
-            for iColumn = 1:length(header)
-                % title:
-                uicontrol(...
-                    'Parent',obj.hg.Figure,...
-                    'String',header{iColumn},...
-                    'Style','text',...
-                    'Position',pos('cntrl',iColumn,1,1,1),...
-                    'HorizontalAlignment','Left'...
-                    );
-                
-                % popup
-                obj.hg.popups(iColumn) = uicontrol(obj.hg.Figure,...
-                    'Position',pos('cntrl',iColumn,2,1,1),...
-                    'Style','popupmenu',...
-                    'String','None',...
-                    'Callback',puCallbacks{iColumn},...
-                    'Background','White');
-                
-            end
-            
-            % Create some pushbuttons for configuring each VIE object:
-            
-            
-            % SignalSourceButtons
-            obj.hg.SignalSourceButtons(1) = uicontrol(obj.hg.Figure,...
-                'Position',pos('cntrl',MiniVIE.INPUT,3,1,1),...
-                'Style','pushbutton',...
-                'Enable','off',...
-                'String','SignalViewer',...
-                'Callback',@(src,evt)obj.pbSignalView);
-            obj.hg.SignalSourceButtons(2) = uicontrol(obj.hg.Figure,...
-                'Position',pos('cntrl',MiniVIE.INPUT,4,1,1),...
-                'Style','pushbutton',...
-                'Enable','off',...
-                'String','Audio Preview',...
-                'Callback',@(src,evt)obj.pbSignalAudio);
-            
-            % SignalAnalysisButtons
-            obj.hg.SignalAnalysisButtons(1) = uicontrol(obj.hg.Figure,...
-                'Position',pos('cntrl',MiniVIE.SA,3,1,1),...
-                'Style','pushbutton',...
-                'String','Select Classes',...
-                'Enable','off',...
-                'Callback',@(src,evt)obj.SignalClassifier.uiEnterClassNames);
-            obj.hg.SignalAnalysisButtons(2) = uicontrol(obj.hg.Figure,...
-                'Position',pos('cntrl',MiniVIE.SA,4,1,1),...
-                'Style','pushbutton',...
-                'String','Classifier Parameters',...
-                'Enable','off',...
-                'Callback',@(src,evt)obj.pbClassifierProperties);
-            obj.hg.SignalAnalysisButtons(3) = uicontrol(obj.hg.Figure,...
-                'Position',pos('cntrl',MiniVIE.SA,5,1,1),...
-                'Style','pushbutton',...
-                'String','Clear Training Data',...
-                'Enable','off',...
-                'Callback',@(src,evt)obj.pbTrainClear());
-            obj.hg.SignalAnalysisButtons(4) = uicontrol(obj.hg.Figure,...
-                'Position',pos('cntrl',MiniVIE.SA,6,1,1),...
-                'Style','pushbutton',...
-                'String','Train',...
-                'Enable','off',...
-                'Callback',@(src,evt)obj.pbTrain());
-            obj.hg.SignalAnalysisButtons(5) = uicontrol(obj.hg.Figure,...
-                'Position',pos('cntrl',MiniVIE.SA,7,1,1),...
-                'Style','pushbutton',...
-                'String','Plot PCA',...
-                'Enable','off',...
-                'Callback',@(src,evt)obj.pbPlotPca());
-            obj.hg.SignalAnalysisButtons(6) = uicontrol(obj.hg.Figure,...
-                'Position',pos('cntrl',MiniVIE.SA,8,1,1),...
-                'Style','pushbutton',...
-                'String','Plot Confusion Matrix',...
-                'Enable','off',...
-                'Callback',@(src,evt)obj.pbPlotConfusion());
-            
-            % TrainingButtons
-            obj.hg.TrainingButtons(1) = uicontrol(obj.hg.Figure,...
-                'Position',pos('cntrl',MiniVIE.TRAINING,3,1,1),...
-                'Style','pushbutton',...
-                'String','Begin Training',...
-                'Enable','off',...
-                'Callback',@(src,evt)obj.pbBeginTraining());
-            
-            % PresentationButtons
-            obj.hg.PresentationButtons(1) = uicontrol(obj.hg.Figure,...
-                'Position',pos('cntrl',MiniVIE.PRESENTATION,3,1,1),...
-                'Style','pushbutton',...
-                'String','Adjust Gains',...
-                'Enable','off',...
-                'Callback',@(src,evt)obj.pbAdjustGains());
-            obj.hg.PresentationButtons(2) = uicontrol(obj.hg.Figure,...
-                'Position',pos('cntrl',MiniVIE.PRESENTATION,4,1,1),...
-                'Style','pushbutton',...
-                'String','Adjust Limits',...
-                'Enable','off',...
-                'Callback',@(src,evt)obj.pbAdjustLimits());
-            obj.hg.PresentationButtons(3) = uicontrol(obj.hg.Figure,...
-                'Position',pos('cntrl',MiniVIE.PRESENTATION,5,1,1),...
-                'Style','pushbutton',...
-                'String','Start',...
-                'Enable','off',...
-                'Callback',@(src,evt)obj.pbPresentationStart());
-            obj.hg.PresentationButtons(4) = uicontrol(obj.hg.Figure,...
-                'Position',pos('cntrl',MiniVIE.PRESENTATION,6,1,1),...
-                'Style','pushbutton',...
-                'String','Stop',...
-                'Enable','off',...
-                'Callback',@(src,evt)obj.pbPresentationStop());
-            obj.hg.PresentationButtons(5) = uicontrol(obj.hg.Figure,...
-                'Position',pos('cntrl',MiniVIE.PRESENTATION,7,1,1),...
-                'Style','pushbutton',...
-                'String','Assessment',...
-                'Enable','off',...
-                'Callback',@(src,evt)obj.pbAssessment());
-
-            obj.hg.PlantButtons(1) = uicontrol(obj.hg.Figure,...
-                'Position',pos('cntrl',MiniVIE.PLANT,3,1,1),...
-                'Style','pushbutton',...
-                'String','Complex Mode',...
-                'Enable','on',...
-                'Callback',@(src,evt)obj.pbSimpleMode());
-            
-        end
-        function setFilePrefix(obj)
-            
-            filePrefix = obj.FilePrefix;
-            
-            % Use these defaults
-            prompt={
-                'Enter file prefix ( e.g. VIE_03_ ):',...
-                };
-            name='File Parameters';
-            numlines=1;
-            defaultanswer={filePrefix};
-            answer = inputdlg(prompt,name,numlines,defaultanswer);
-            
-            if isempty(answer)
-                return
-            end
-            
-            assert(length(answer) == 1,'Expected 1 output');
-            
-            filePrefix = answer{1};
-            
-            obj.FilePrefix = filePrefix;
-            
-            guiName = strcat(obj.FilePrefix,'MiniVIE');
-            set(obj.hg.Figure,'Name',guiName);
-        end
-        function loadData(obj)
-            if isempty(obj.SignalSource)
-                errordlg('Select an Input Source');
-                return;
-            elseif isempty(obj.SignalClassifier)
-                errordlg('Select a Classifier');
-                return;
-            end
-            
-            assert(~isempty(obj.TrainingData),'Training Data module does not exist');
-            
-            success = obj.TrainingData.loadTrainingData;
-            if ~success
-                return
-            end
-            
-            % TODO: restore majority votes and other classifier settings?
-            %obj.SignalClassifier.NumMajorityVotes = 7;
-            %obj.SignalClassifier.ActiveChannels = [1 2 3 4 5 6 7 8];
-            
-            %obj.SignalClassifier.TrainingData = obj.TrainingInterface.getFeatureData;
-            %obj.SignalClassifier.TrainingDataLabels = obj.TrainingInterface.getClassLabels;
-            %obj.SignalClassifier.TrainingEmg = obj.TrainingInterface.getEmgData;
-            obj.SignalClassifier.train();
-            obj.SignalClassifier.computeError();
-            obj.SignalClassifier.computeGains();
-            
-        end
-        function saveTrainingData(obj)
-            % save the training data object.  should not require input
-            % source
-            
-            % if isempty(obj.SignalSource)
-            %     errordlg('Select an Input Source');
-            %     return;
-            % elseif isempty(obj.SignalClassifier)
-            %     errordlg('Select a Classifier');
-            %     return;
-            % end
-            
-            assert(~isempty(obj.TrainingData),'Training Data module does not exist');
-            
-            % Get filename
-            
-            fullFilename = obj.ui_select_data_file('.trainingData');
-            if ~isempty(fullFilename)
-                obj.TrainingData.saveTrainingData(fullFilename);
-            end
-            
-        end
-        function saveTxt(obj)
-            % save the LDA weights, centers, thresholds and TrainingData class names to text files
-            
-            assert(~isempty(obj.SignalClassifier),'Signal Classifier module does not exist');
-            assert(~isempty(obj.TrainingData),'Training Data module does not exist');
-            
-            %strPythonDir = 'c:\git\MiniVIE\python';
-            strPythonDir = fullfile(fileparts(which('MiniVIE')),'python');
-            if obj.SignalClassifier.savePythonClassifierData(strPythonDir)
-                fprintf('Classifier parameters saved to text files in directory: [');
-                fprintf(' %s',strPythonDir);
-                fprintf(' ]\n');
-            else
-                fprintf('There was a problem saving one or many python txt file(s).\n');
-            end
-        end
-        
-        function close(obj)
-            
-            try obj.SignalSource.close();end
-            try obj.SignalClassifier.close();end
-            try obj.TrainingInterface.close();end
-            try obj.Presentation.close();end
-            
-        end
-        function setSignalSource(obj,src)
-            % Callback for selecting an input
-            
-            % Hold the last value in case of error, restore
-            persistent lastValue
-            if isempty(lastValue)
-                lastValue = 1;
-            end
-            
-            % Get callback properties
-            string = get(src,'String');
-            value = get(src,'Value');
-            
-            try
-                % get existing source
-                h = obj.SignalSource;
-                % in there's an old one, try to close it
-                if ~isempty(h)
-                    try %#ok<TRYNC>
-                        close(h); 
-                    end
-                end
-                
-                % match the newly selected input
-                switch string{value}
-                    case 'Signal Simulator'
-                        h = Inputs.SignalSimulator();
-                        %Fs = h.SampleFrequency;
-                        %h.addfilter(Inputs.Notch([60 120],4,8,Fs));
-                        %h.addfilter(Inputs.HighPass(15,3,Fs));
-                        %h.addfilter(Inputs.LowPass(400,8,Fs));
-                        
-                        % Always need the highpass for the 1.2 V offset
-                        Fs = h.SampleFrequency;
-                        h.addfilter(Inputs.HighPass(20,3,Fs));
-                        
-                    case 'EMG Simulator'
-                        [FileName,PathName,FilterIndex] = uigetfile('emgPatternData.mat');
-                        if FilterIndex == 0
-                            % User Cancelled
-                            fname = 'emgPatternData.mat';
-                        else
-                            fname = fullfile(PathName,FileName);
-                        end
-                        
-                        h = Inputs.EmgSimulator(fname);
-                        
-                        
-                    case 'DaqHwSession'
-                        %h = Inputs.DaqHwSession('nidaq','Dev2');
-                        %h = Inputs.DaqHwSession('mcc','0');
-                        h = loadDaqHwDevice();
-                        % Ref Hargove 2014 comparison of real-time controlability
-                        Fs = h.SampleFrequency;                     % 1000 Hz
-                        h.addfilter(Inputs.HighPass(20,3,Fs));      % 20Hz 3rd order butter
-                        h.addfilter(Inputs.MinLimitFilter(0.2));    % min limit
-                        h.addfilter(Inputs.ConstraintFilter(-5,5)); % range limit
-                    case 'UdpDevice'
-                        h = Inputs.UdpDevice();
-                    case 'CpchSerial'
-                        h = loadCpchSerial();
-                        % Ref Hargove 2014 comparison of real-time controlability
-                        Fs = h.SampleFrequency;                     % 1000 Hz
-                        h.addfilter(Inputs.HighPass(20,3,Fs));      % 20Hz 3rd order butter
-                        h.addfilter(Inputs.MinLimitFilter(0.2));    % min limit
-                        h.addfilter(Inputs.ConstraintFilter(-5,5)); % range limit
-                    case 'NfuInput'
-                        h = Inputs.NfuInput();
-                        % Ref Hargove 2014 comparison of real-time controlability
-                        Fs = h.SampleFrequency;                     % 1000 Hz
-                        h.addfilter(Inputs.HighPass(20,3,Fs));      % 20Hz 3rd order butter
-                        h.addfilter(Inputs.MinLimitFilter(0.2));    % min limit
-                        h.addfilter(Inputs.ConstraintFilter(-5,5)); % range limit
-                    case 'IntanDevBoard'
-                        h = Inputs.IntanUdp.getInstance;
-                        h.addfilter(Inputs.Notch([120 180 240 300 360],64,1,1000));
-                        Fs = h.SampleFrequency;
-                        %h.addfilter(Inputs.HighPass(10,8,Fs));
-                        h.addfilter(Inputs.LowPass(400,8,Fs));
-                    case 'OpenBCI'
-                        h = Inputs.OpenBciChipKit('COM3');
-                    case 'ThalmicLabs MyoUdp'
-                        h = Inputs.MyoUdp.getInstance();
-                    otherwise
-                        % None
-                        h = [];
-                end
-                
-                if isempty(h)
-                    % Disable buttons
-                    set(obj.hg.SignalSourceButtons(:),'Enable','off');
-                else
-                    % Enable buttons
-                    set(obj.hg.SignalSourceButtons(:),'Enable','on');
-                    
-                    h.NumSamples = 2000;
-                    h.initialize();
-                end
-                
-            catch ME
-                errordlg({'Error Initializing Input Device.',ME.message});
-                set(src,'Value',lastValue);
-                return
-            end
-            
-            obj.SignalSource = h;
-            lastValue = value;
-            
-        end
-        function setSignalAnalysis(obj,src)
-            persistent lastValue
-            if isempty(lastValue)
-                lastValue = 1;
-            end
-            
-            string = get(src,'String');
-            value = get(src,'Value');
-            
-            try
-                h = obj.SignalClassifier;
-                
-                if ~isempty(h)
-                    try
-                        close(h);
-                    end
-                end
-                
-                if isempty(obj.SignalSource)
-                    errordlg('Select an Input Source');
-                    set(src,'Value',lastValue);
-                    return;
-                end
-                
-                switch string{value}
-                    case 'LDA Classifier'
-                        h = SignalAnalysis.Lda();
-                    case 'DiscriminantAnalysis'
-                        h = SignalAnalysis.DiscriminantAnalysis();
-                    case 'SupportVectorMachine'
-                        h = SignalAnalysis.Svm();
-                    case 'SvmStatTlbx'
-                        h = SignalAnalysis.SvmStatTlbx();
-                    otherwise
-                        % None
-                        h = [];
-                end
-                
-                if isempty(h)
-                    set(obj.hg.SignalAnalysisButtons(:),'Enable','off');
-                else
-                    set(obj.hg.SignalAnalysisButtons(:),'Enable','on');
-                    
-                    h.NumMajorityVotes = 0;
-                    
-                    NumSamplesPerWindow = 250;
-                    fprintf('Setting Window Size to: %d\n',NumSamplesPerWindow);
-                    h.NumSamplesPerWindow = NumSamplesPerWindow;
-                    
-                    if isempty(obj.TrainingData)
-                        %obj.TrainingData = PatternRecognition.TrainingData();
-                        obj.TrainingData = TrainingDataAnalysis();
-                        obj.TrainingData.initialize(...
-                            obj.SignalSource.NumChannels,...
-                            h.NumSamplesPerWindow);
-                    end
-                    
-                    h.initialize(obj.TrainingData);
-                    
-                    % TODO: Note signals only updated on classifier
-                    % creation
-                    defaultChannels = GUIs.guiChannelSelect.getLastChannels();
-                    if isempty(defaultChannels)
-                        msg = 'No channels are active.  Enable channels in Signal Viewer';
-                        %errordlg(msg);
-                        error(msg);
-                    end
-                    fprintf('Setting Active Channels to: [');
-                    fprintf(' %d',defaultChannels);
-                    fprintf(' ]\n');
-                    h.setActiveChannels(defaultChannels);
-                    
-                    classNames = GUIs.guiClassifierChannels.getSavedDefaults();
-                    if (isempty(classNames))
-                        classNames = GUIs.guiClassifierChannels.getDefaultNames;
-                    end
-                    h.setClassNames(classNames);
-                    
-                    
-                end
-                
-                obj.SignalClassifier = h;
-                
-            catch ME
-                errordlg({'Error Initializing Signal Analysis.',ME.message});
-                set(src,'Value',lastValue);
-                rethrow(ME);
-                return
-            end
-            
-            obj.SignalClassifier = h;
-            lastValue = value;
-            
-        end
-        function setTrainer(obj,src)
-            persistent lastValue
-            if isempty(lastValue)
-                lastValue = 1;
-            end
-            
-            % Get callback properties
-            string = get(src,'String');
-            value = get(src,'Value');
-            
-            try
-                h = obj.TrainingInterface;
-                
-                if ~isempty(h)
-                    try
-                        close(h);
-                    end
-                end
-                
-                switch string{value}
-                    case 'Simple Trainer'
-                        h = PatternRecognition.SimpleTrainer();
-                        
-                        QA = {
-                            'Number of Repetitions:'          '2'
-                            'Contraction Length (sec):'       '4'
-                            'Delay Length (sec):'             '3'
-                            'Startup Wait Time (sec)'         '5'
-                            'Show images (y/n)?'              'Y'
-                            };
-                        name='Input for Training Interface';
-                        numLines = 1;
-                        numOutputs = size(QA,1);
-                        prompt = QA(:,1);
-                        defaultanswer = QA(:,2);
-                        answer = inputdlg(prompt,name,numLines,defaultanswer);
-                        if isempty(answer)
-                            % User Cancelled
-                        end
-                        
-                        assert(length(answer) == numOutputs,'Expected %d outputs',numOutputs);
-                        vals = str2double(answer);
-                        assert(~any(isnan(vals(1:4))),'Expected 4 numeric values');
-                        
-                        h.NumRepetitions = vals(1);
-                        h.ContractionLengthSeconds = vals(2);
-                        h.DelayLengthSeconds = vals(3);
-                        h.StartupWaitTimeSeconds = vals(4);
-                        h.EnablePictures = strcmpi(answer{5},'y');
-                        
-                    case 'Bar Trainer'
-                        h = PatternRecognition.BarTrainer();
-                    case 'Mini Guitar Hero'
-                        h = PatternRecognition.MiniGuitarHero();
-                    case 'Motion Trainer'
-                        h = PatternRecognition.MotionTrainer();
-                    case 'vMPL Trainer'
-                        h = PatternRecognition.VMplTrainer();
-                        QA = {
-                            'Number of Repetitions:'          '3'
-                            'Contraction Length (sec):'       '5'
-                            'Rest Length (sec):'              '5'
-                            };
-                        name='Input for Training Interface';
-                        numLines = 1;
-                        numOutputs = size(QA,1);
-                        prompt = QA(:,1);
-                        defaultanswer = QA(:,2);
-                        answer = inputdlg(prompt,name,numLines,defaultanswer);
-                        if isempty(answer)
-                            % User Cancelled
-                        end
-                        
-                        assert(length(answer) == numOutputs,'Expected %d outputs',numOutputs);
-                        vals = str2double(answer);
-                        assert(~any(isnan(vals)),'Expected 3 numeric values');
-                        
-                        h.NumRepetitions = vals(1);
-                        h.ContractionLengthSeconds = vals(2);
-                        h.DelayLengthSeconds = vals(3);
-                    otherwise
-                        % None
-                        h = [];
-                end
-                
-                if isempty(h)
-                    % Disable buttons
-                    set(obj.hg.TrainingButtons(:),'Enable','off');
-                else
-                    % Enable buttons
-                    set(obj.hg.TrainingButtons(:),'Enable','on');
-                    if isempty(obj.SignalSource)
-                        errordlg('Select an Input Source');
-                        return;
-                    elseif isempty(obj.SignalClassifier)
-                        errordlg('Select a Classifier');
-                        return;
-                    end
-                    
-                    h.initialize(obj.SignalSource,obj.SignalClassifier,obj.TrainingData);
-                end
-                
-            catch ME
-                errordlg({'Error Initializing Training Interface.',ME.message});
-                set(src,'Value',lastValue);
-                return
-            end
-            
-            obj.TrainingInterface = h;
-            lastValue = value;
-            
-        end
-        function setPresentation(obj,string,value)
-            try
-                h = obj.Presentation;
-                if ~isempty(h)
-                    try
-                        close(h);
-                    end
-                end
-                
-                switch string{value}
-                    case 'MiniV'
-                        obj.println('Setting up presentation...',1);
-                        h = Scenarios.MiniVDisplayScenario;
-                        h.initialize(obj.SignalSource,obj.SignalClassifier,obj.TrainingData);
-                        h.update();
-                        h.Verbose = 1;
-                        obj.println('Presentation setup complete',1);
-                    case 'MplNfu'
-                        QA = {
-                            'Enable Tactors (y/n)'                  'y'
-                            'Tactor Ids ([5 6 7]):'                 '[3 4]'
-                            };
-                        name = 'MPL Control Interface';
-                        numlines = 1;
-                        prompt = QA(:,1);
-                        defaultanswer = QA(:,2);
-                        answer = inputdlg(prompt,name,numlines,defaultanswer);
-                        if isempty(answer)
-                            % User Cancelled
-                            return
-                        else
-                            assert(length(answer) == 2,'Expected 2 outputs');
-                        end
-                        
-                        obj.println('Setting up presentation...',1);
-                        h = MPL.MplNfuScenario;
-                        % get starting impedance state from GUI
-                        h.EnableImpedance = strcmp(get(obj.hg.MenuToolsMpl,'Checked'),'on');
-                        h.EnableFeedback = strncmpi(answer{1},'y',1);
-                        h.TactorIds = str2num(answer{2}); % TODO: Validate
-                        h.initialize(obj.SignalSource,obj.SignalClassifier,obj.TrainingData);
-                        h.update();
-                        h.Verbose = 0;
-                        
-                        obj.println('Presentation setup complete',1);
-                    case 'MplVulcanX'
-                        obj.println('Setting up presentation...',1);
-                        h = MPL.MplVulcanX;
-                        h.VulcanXAddress = UserConfig.getUserConfigVar('mplVulcanXIpAddress','127.0.0.1');
-                        h.VulcanXCmdPort = str2double(UserConfig.getUserConfigVar('mplVulcanXCommandPort','9027'));
-                        h.VulcanXLocalPort = str2double(UserConfig.getUserConfigVar('mplVulcanXSensoryPort','25001'));
-                        h.IntentAddress = UserConfig.getUserConfigVar('mplVulcanXIntentIpAddress','127.0.0.1');
-                        h.IntentDestinationPort = str2double(UserConfig.getUserConfigVar('mplVulcanXIntentPort','9095'));
-                        h.IntentSourcePort = str2double(UserConfig.getUserConfigVar('mplVulcanXIntentPortLocal','78000'));
-                        
-                        h.initialize(obj.SignalSource,obj.SignalClassifier,obj.TrainingData);
-                        h.update();
-                        h.Verbose = 0;
-                        obj.println('Presentation setup complete',1);
-                    case 'MplUnity'
-                        obj.println('Setting up presentation...',1);
-                        h = MPL.MplUnity;
-                        h.initialize(obj.SignalSource,obj.SignalClassifier,obj.TrainingData);
-                        h.update();
-                        h.Verbose = 0;
-
-                        obj.println('Presentation setup complete',1);                        
-                    case 'Breakout'
-                        h = Presentation.MiniBreakout(obj.SignalSource,obj.SignalClassifier);
-                    case 'AGH'
-                        QA = {
-                            'Output Device (mcc, nidaq, COM4):' 'mcc'
-                            };
-                        name = 'Air Guitar Hero';
-                        numlines = 1;
-                        prompt = QA(:,1);
-                        defaultanswer = QA(:,2);
-                        answer = inputdlg(prompt,name,numlines,defaultanswer);
-                        if isempty(answer)
-                            % User Cancelled
-                            return
-                        end
-                        
-                        obj.println('Setting up presentation...',1);
-                        h = Presentation.AirGuitarHero.AirGuitarHeroEmg(obj.SignalSource,obj.SignalClassifier);
-                        
-                        h.initialize(answer{1});
-                        
-                    case 'MSMS_ADL'
-                        h = Scenarios.MSMS_ADL.MsmsDisplayScenario(obj.SignalSource,obj.SignalClassifier);
-                        
-                        response = questdlg('Which Side?','Select Side','Left','Right','Left');
-                        
-                        switch response
-                            case 'Left'
-                                h.isLeftSide = 1;
-                            case 'Right'
-                                h.isLeftSide = 0;
-                            otherwise
-                                % User Cancelled
-                                return
-                        end
-                        %isLeftSide = 1;   % <---- Use this parameter to select Left=1/Right=0
-                        h.initialize();
-                        
-                    case 'MSMS Tasks'
-                        h = Scenarios.MsmsTasks;
-                        h.initialize(obj.SignalSource,obj.SignalClassifier,obj.TrainingData);
-                        h.update();
-                        h.Verbose = 0;
-                    case 'Online Retraining Demo'
-                        h = Scenarios.OnlineRetrainer;
-                        h.initialize(obj.SignalSource,obj.SignalClassifier,obj.TrainingData);
-                        h.update();
-                        h.Verbose = 1;
-                    otherwise
-                        % None
-                        h = [];
-                end
-                
-                if isempty(h)
-                    % Disable buttons
-                    set(obj.hg.PresentationButtons(:),'Enable','off');
-                else
-                    % Enable buttons
-                    set(obj.hg.PresentationButtons(:),'Enable','on');
-                end
-                
-                if isa(h,'Scenarios.ScenarioBase')
-                    % set simple mode where arm returns to home
-                    simpleMode = get(obj.hg.PlantButtons(1),'Value');
-                    h.ArmStateModel.ApplyReturnToHome = simpleMode;
-                end
-                
-                obj.Presentation = h;
-
-                drawnow
-                
-                if ~isempty(obj.Presentation)
-                    obj.Presentation.start();
-                end
-                
-            catch ME
-                errordlg(ME.message);
-                rethrow(ME);
-            end
-        end
-        
-        function println(obj,str,verboseLevel)
-            if obj.Verbose >= verboseLevel
-                fprintf('%s\n',str);
-            end
-        end
-        function hViewer = getSignalViewer(obj)
-            if isempty(obj.SignalViewer) || ~isvalid(obj.SignalViewer)
-                obj.SignalViewer = [];
-            end
-            
-            hViewer = obj.SignalViewer;
-            
-        end
-        function fullFilename = ui_select_data_file(obj,extension)
-            % Provides a save dialog with the default file set as the
-            % current date and time with extention reflecting contents
-            % extension = '.assessmentLog'
-            
-            % get save file from xml instead of object
-            filePrefix = obj.FilePrefix;
-                        
-            FilterSpec = ['*' extension];
-            DialogTitle = 'Select File to Write';
-            DefaultName = [filePrefix datestr(now,'yyyymmdd_HHMMSS') extension];
-            [FileName,PathName,FilterIndex] = uiputfile(FilterSpec,DialogTitle,DefaultName);
-            
-            if FilterIndex == 0
-                fullFilename = [];
-            else
-                fullFilename = fullfile(PathName,FileName);
-            end
-        end
-    end
-    methods (Access = private)
-        function pbSignalView(obj)
-            
-            obj.SignalViewer = GUIs.guiSignalViewer(obj.SignalSource);
-            
-            % link the viewer with a classifier if it exists
-            
-            addlistener(obj.SignalViewer.hChannelSelect,'ValueChange',@(src,evt)update_channels);
-            
-            function update_channels
-                % Propogate channel changes to the classifier
-                if ~isempty(obj.SignalClassifier)
-                    ch = obj.SignalViewer.hChannelSelect.SelectedChannels;
-                    obj.SignalClassifier.setActiveChannels(ch);
-                end
-                
-            end
-            
-        end
-        function pbSignalAudio(obj)
-            obj.SignalSource.audiopreview(1,1,200);
-        end
-        function pbBeginTraining(obj)
-            
-            if isempty(obj.SignalSource)
-                errordlg('Select an Input Source');
-                return;
-            elseif isempty(obj.SignalClassifier)
-                errordlg('Select a Classifier');
-                return;
-            elseif isempty(obj.TrainingInterface)
-                errordlg('Select a Training Interface');
-                return;
-            end
-            
-            obj.TrainingInterface.collectdata();
-            
-            try
-                while ~obj.TrainingInterface.IsComplete
-                    % wait for training timer to complete
-                    drawnow
-                end
-            end
-            
-            
-            if isa(obj.TrainingInterface,'PatternRecognition.AdaptiveTrainingInterface')
-                % If adaptive, no need to retrain
-            else
-                % else we need to train the classifier with the collected
-                % data
-                obj.SignalClassifier.train();
-                obj.SignalClassifier.computeError();
-                obj.SignalClassifier.computeConfusion();
-                obj.SignalClassifier.computeGains();
-            end
-        end
-        function pbClassifierProperties(obj)
-            
-            % Use these defaults
-            prompt = {
-                'Enter Majority Votes (e.g. 7):'
-                };
-            name = 'Classifier Parameters';
-            numlines = 1;
-            defaultanswer = {'7'};
-            answer = inputdlg(prompt,name,numlines,defaultanswer);
-            
-            if isempty(answer)
-                % user cancelled
-                return
-            end
-            
-            assert(length(answer) == 1,'Expected 1 output');
-            convertedVal = str2double(answer{1});
-            assert(~isnan(convertedVal),'Expected a number');
-            
-            obj.SignalClassifier.NumMajorityVotes = convertedVal;
-            
-        end
-        function pbTrainClear(obj)
-            obj.TrainingData.clearData();
-        end
-        function pbTrain(obj)
-            if ~any(obj.TrainingData.getClassLabelCount)
-                return
-            end
-            
-            obj.SignalClassifier.train();
-            obj.SignalClassifier.computeError();
-            obj.SignalClassifier.computeConfusion();
-            obj.SignalClassifier.computeGains();
-        end
-        function pbPlotPca(obj)
-            % plot the principle components of the current training data
-            GUIs.guiPlotPca(obj.TrainingData);
-        end
-        function pbPlotConfusion(obj)
-            % plot confusion matrix
-            obj.SignalClassifier.plotConfusion();
-        end
-        function pbAdjustGains(obj)
-            % Launch the gain adjust GUI.  Stop refresh during figure
-            % creation
-            obj.Presentation.stop;
-            GUIs.guiGainAdjust(obj.SignalClassifier)
-            obj.Presentation.start;
-        end
-        function pbAdjustLimits(obj)
-            h = GUIs.guiLimitsAdjust();
-            h.attachModel( obj.Presentation.ArmStateModel );
-            h.setupFigure();
-        end
-        function pbPresentationStart(obj)
-            if ~isempty(obj.Presentation)
-                start(obj.Presentation);
-            end
-        end
-        function pbPresentationStop(obj)
-            if ~isempty(obj.Presentation)
-                stop(obj.Presentation);
-            end
-        end
-        function pbSimpleMode(obj)
-            h = obj.Presentation;
-            if isa(h,'Scenarios.ScenarioBase')
-                
-                if h.ArmStateModel.ApplyReturnToHome
-                    % In simple mode, change to complex
-                    set(obj.hg.PlantButtons(1),'String','Complex Mode');
-                    h.ArmStateModel.ApplyReturnToHome = 0;
-                else
-                    set(obj.hg.PlantButtons(1),'String','Simple Mode');
-                    h.ArmStateModel.ApplyReturnToHome = 1;
-                end
-                
-            end
-        end
-        function pbAssessment(obj)
-            % Select which type of user assessment is to be performed
-            q = questdlg('Select Assessment:','Assessment','TAC-1','TAC-3','MotionTester','TAC-1');
-            switch q
-                case 'TAC-1'
-                    GUIs.guiTargetAchievementControl(obj.SignalSource,obj.SignalClassifier,...
-                        obj.TrainingData,obj.FilePrefix);
-                case 'TAC-3'
-                    GUIs.guiTargetAchievementControlMulti(obj.SignalSource,obj.SignalClassifier,...
-                        obj.TrainingData,obj.FilePrefix);
-                case 'MotionTester'
-                    guiClassifierAssessment(obj.SignalSource,obj.SignalClassifier,...
-                        obj.TrainingData,obj.FilePrefix);
-                otherwise
-                    return
-            end
-        end
-        % Callback (cb) functions
-        function cbRocEditor(obj)
-            % Launch the ROC Editor.  
-            
-            % Ensure that if a scenario exists that it is not running
-            drawnow
-            if ~isempty(obj.Presentation)
-                obj.Presentation.stop();
-                drawnow
-            end
-            
-            % Open GUI
-            rocTable = UserConfig.getUserConfigVar('rocTable','WrRocDefaults.xml');
-            GUIs.guiRocEditor(rocTable);
-        end
-        function cbImpedance(obj)
-            % Toggle the impedance property for the MPL/NFU
-            
-            % Toggle state
-            oldState = strcmp(get(obj.hg.MenuToolsMplImpedance,'Checked'),'on');
-            newState = ~oldState;
-            
-            if newState
-                % Enable
-                set(obj.hg.MenuToolsMplImpedance,'Checked','on');
-            else
-                % Disable
-                set(obj.hg.MenuToolsMplImpedance,'Checked','off');
-            end
-            
-            if isa(obj.Presentation,'MPL.MplNfuScenario')
-                obj.Presentation.EnableImpedance = newState;
-            end
-            
-        end
-    end
-    methods (Static = true)
-        function createShortcuts(suffix)
-            % Create MiniVIE shortcuts
-            % This function adds shortcuts for useful tools in working with
-            % the VIE.  The includes going the desired path, running the GUI
-            % and cleaning up the workspace
-            
-            if nargin < 1
-                suffix = '';
-            end
-            
-            MiniVIE.configurePath();
-            
-            iconDir = fullfile( ...
-                matlabroot, ...
-                'toolbox', ...
-                'shared', ...
-                'dastudio', ...
-                'resources');
-            
-            shortcutUtils = com.mathworks.mlwidgets.shortcuts.ShortcutUtils;
-            
-            % shortcutUtils.addShortcutToBottom(label, callback, icon, ...
-            %    category, editable);
-            
-            % goto MiniVIE
-            % cd('C:\svn\myopen\MiniVIE');
-            % MiniVIE.configurePath;
-            cb = sprintf('cd(''%s'') \nMiniVIE.configurePath();',...
-                fileparts(which('MiniVIE')));
-            shortcutUtils.addShortcutToBottom(strcat('goto MiniVIE',suffix),cb,'','Shortcuts', 'true');
-            
-            % MiniVIE
-            % cd('C:\svn\myopen\MiniVIE');
-            % MiniVIE.configurePath;
-            % obj = MiniVIE;
-            cb = sprintf('cd(''%s'') \nMiniVIE.configurePath \nobj = MiniVIE;',...
-                fileparts(which('MiniVIE')));
-            shortcutUtils.addShortcutToBottom(strcat('MiniVIE',suffix),cb,'','Shortcuts', 'true');
-            
-            %cleanup
-            % run('C:\svn\myopen\MiniVIE\Utilities\cleanup.m')
-            cb = sprintf('run(''%s'');',which('cleanup'));
-            iconPath = fullfile(iconDir,'TTE_delete.gif');
-            shortcutUtils.addShortcutToBottom(strcat('cleanup',suffix),cb,iconPath,'Shortcuts', 'true');
-            
-            %mpltest
-            % mpltest();
-            cb = 'mpltest()';
-            shortcutUtils.addShortcutToBottom(strcat('mpltest',suffix),cb,'','Shortcuts', 'true');
-            
-            %RunMpl
-            % RunMpl();
-            cb = 'obj = RunMpl()';
-            shortcutUtils.addShortcutToBottom(strcat('RunMpl',suffix),cb,'','Shortcuts', 'true');
-
-            %RunTakeHome
-            % cd('C:\svn\myopen\MiniVIE');
-            % MiniVIE.configurePath;
-            % obj = RunTakeHome();
-            
-            %cb = sprintf('cd(''%s'');\nMiniVIE.configurePath();\nobj = RunTakeHome();',...
-            %    fileparts(which('MiniVIE')));
-            %shortcutUtils.addShortcutToBottom(strcat('RunTakeHome',suffix),cb,'','Shortcuts', 'true');
-            
-        end
-        function configurePath
-            pathName = fileparts(which('MiniVIE'));
-
-            addpath(pathName);
-            addpath([pathName filesep 'Utilities']);
-            %addpath(fullfile(pathName,'GUIDE_GUIs'));
-            
-            % add folder and sub-directories:
-            addpath(genpath(fullfile(pathName,'ThirdParty')));
-        end
-        function obj = Default(dataFile)
-            if nargin < 1
-                dataFile = 'C:\MiniVIE_Users\RSA_Sandbox\myo_udp_debug\Sim_2_ROCs.trainingData';
-            end
-            
-            MiniVIE.configurePath
-            
-            obj.SignalSource = Inputs.SignalSimulator();
-            obj.SignalSource.addfilter(Inputs.HighPass(20,3,1000));
-            %obj.SignalSource.addfilter(Inputs.LowPass());
-            %obj.SignalSource.addfilter();
-            obj.SignalSource.NumSamples = 2000;
-            obj.SignalSource.initialize();
-            
-            obj.TrainingData = PatternRecognition.TrainingData;
-            obj.TrainingData.loadTrainingData(dataFile);
-            
-            obj.SignalClassifier = SignalAnalysis.Lda();
-            obj.SignalClassifier.initialize(obj.TrainingData);
-            
-            classNames = obj.TrainingData.ClassNames;
-            if isempty(classNames)
-                classNames = GUIs.guiClassifierChannels.getDefaultNames;
-            end
-            obj.SignalClassifier.setClassNames(classNames);
-            
-            defaultChannels = GUIs.guiChannelSelect.getLastChannels();
-            fprintf('Setting Active Channels to: [');
-            fprintf(' %d',defaultChannels);
-            fprintf(' ]\n');
-            obj.SignalClassifier.setActiveChannels(defaultChannels);
-            
-            obj.SignalClassifier.NumMajorityVotes = 0;
-            
-            NumSamplesPerWindow = 250;
-            fprintf('Setting Window Size to: %d\n',NumSamplesPerWindow);
-            obj.SignalClassifier.NumSamplesPerWindow = NumSamplesPerWindow;
-            
-            obj.SignalClassifier.train();
-            
-            obj.TrainingInterface = PatternRecognition.SimpleTrainer();
-            obj.TrainingInterface.NumRepetitions = 3;
-            obj.TrainingInterface.ContractionLengthSeconds = 2;
-            obj.TrainingInterface.DelayLengthSeconds = 1;
-            obj.TrainingInterface.initialize(...
-                obj.SignalSource,obj.SignalClassifier,obj.TrainingData);
-            
-            obj.Presentation = MPL.MplUnity;
-            %obj.Presentation = Scenarios.OnlineRetrainer;
-            obj.Presentation.initialize(obj.SignalSource,obj.SignalClassifier,obj.TrainingData);
-        end
-        function obj = go
-            % Start the MINIVIE
-            obj = MiniVIE;
-        end
-    end
-end
-
-function h = loadCpchSerial()
-% Load a CpchSerial with default prompts
-
-tempFileName = 'defaultCpchSerial';
-cpchParams = UiTools.load_temp_file(tempFileName);
-if isempty(cpchParams)
-    defaultanswer={'COM14','FFFF','FFFF'};
-else
-    defaultanswer={
-        cpchParams.SerialPort
-        dec2hex(cpchParams.BioampMask)
-        dec2hex(cpchParams.GPIMask)};
-end
-% Use these defaults
-prompt={
-    'Enter Serial Port Name (e.g. COM1):',...
-    'Enter BioAmplifier Channel Mask (e.g. FFFF):',...
-    'Enter GPIO Channel Mask (e.g. 0000):',...
-    };
-name='CPCH Parameters';
-numlines=1;
-%defaultanswer={'COM14','FFFF','FFFF'};
-answer=inputdlg(prompt,name,numlines,defaultanswer);
-assert(length(answer) == 3,'Expected 3 outputs');
-
-cpchParams.SerialPort = answer{1};
-cpchParams.BioampMask = uint16(hex2dec(answer{2}));
-cpchParams.GPIMask = uint16(hex2dec(answer{3}));
-
-h = Inputs.CpchSerial(cpchParams.SerialPort,cpchParams.BioampMask,cpchParams.GPIMask);
-
-try
-    h.initialize();
-catch ME
-    % clearing defaults
-    UiTools.delete_temp_file(tempFileName);
-    rethrow(ME);
-end
-UiTools.save_temp_file(tempFileName,cpchParams);
-
-end
-
-function h = loadDaqHwDevice()
-% Load a dawHwDevice with default prompts
-
-tempFileName = 'defaultDaqHwDevice';
-daqParams = UiTools.load_temp_file(tempFileName);
-if isempty(daqParams)
-    defaultanswer = {'mcc','0','0:15'};
-else
-    defaultanswer = {daqParams.Name,daqParams.Id,num2str(daqParams.channelIds)};
-end
-
-% Use these defaults
-prompt={
-    'Enter DAQ Board Name (e.g. mcc, ni):',...
-    'Enter DAQ Board Id (e.g. 0, Dev1):',...
-    'Enter DAQ Board Channel Ids (e.g. 0:7):',...
-    };
-name='DAQ Parameters';
-numlines=1;
-answer=inputdlg(prompt,name,numlines,defaultanswer);
-assert(length(answer) == 3,'Expected 3 outputs');
-
-daqParams.Name = answer{1};
-daqParams.Id = answer{2};
-daqParams.channelIds = str2num(answer{3});
-
-h = Inputs.DaqHwSession(daqParams.Name,daqParams.Id,daqParams.channelIds);
-
-try
-    h.initialize();
-catch ME
-    % clearing defaults
-    UiTools.delete_temp_file(tempFileName);
-    rethrow(ME);
-end
-
-UiTools.save_temp_file(tempFileName,daqParams);
-
-end
-
-=======
-classdef MiniVIE < Common.MiniVieObj
-    % Sample user interface demonstrating the MiniVIE API functionality.
-    % The basic user interface allows selecting an input source, selecting
-    % a classifier, and a presentiaton which displays limb commands in some
-    % way.  Optional modules are the training interface and the plant
-    % module which control data training interfaces and limb dynamics
-    % respectively
-    %
-    % % First time setup creates a set of buttons on the shortcut menu
-    % MiniVIE.createShortcuts()
-    %
-    % % Session startup (or use the shortcut button: "MiniVIE"
-    % MiniVIE.configurePath()
-    %
-    % % Launch the UI:
-    % obj = MiniVIE
-    % 
-    
-    properties
-        SignalSource
-        SignalClassifier
-        TrainingInterface
-        TrainingData
-        Presentation
-        
-        FilePrefix
-        
-        hg;  % handle graphics
-        
-        Verbose = 1;
-    end
-    properties (Access = private, Constant = true)
-        %enum
-        INPUT = 1;
-        SA = 2;
-        TRAINING = 3;
-        PLANT = 4;
-        PRESENTATION = 5;
-    end
-    properties (Access = private)
-        SignalViewer = [];
-    end
-    methods
-        function obj = MiniVIE
-            % Creator
-            % Sets up the environment and runs the MiniVIE default display
-            obj.configurePath;
-            obj.FilePrefix = UserConfig.getUserConfigVar('userFilePrefix','NEW_USER_');
-            
-            obj.initialize();
-
-            % set figure name
-            guiName = strcat(obj.FilePrefix,'MiniVIE');
-            set(obj.hg.Figure,'Name',guiName);
-
-        end
-        function initialize(obj)
-            setupFigure(obj);
-            
-            % Set valid input options
-            set(obj.hg.popups(MiniVIE.INPUT),'String',{'None','Signal Simulator','EMG Simulator','DaqHwSession','DaqHwDevice','CpchSerial','NfuInput','UdpDevice','IntanDevBoard','OpenBCI','ThalmicLabs MyoUdp'});
-            set(obj.hg.popups(MiniVIE.INPUT),'Value',1);
-            set(obj.hg.popups(MiniVIE.SA),'String',{'None','LDA Classifier','DiscriminantAnalysis','SupportVectorMachine','SvmStatTlbx'});
-            set(obj.hg.popups(MiniVIE.SA),'Value',1);
-            set(obj.hg.popups(MiniVIE.TRAINING),'String',{'None','Simple Trainer','Mini Guitar Hero','Bar Trainer','Motion Trainer','vMPL Trainer'});
-            set(obj.hg.popups(MiniVIE.TRAINING),'Value',1);
-            set(obj.hg.popups(MiniVIE.PRESENTATION),'String',{'None','MiniV','Breakout','AGH','MplVulcanX','MplNfu','MplUnity','MSMS_ADL','MSMS Tasks','Online Retraining Demo','Endpoint Controller'});
-            set(obj.hg.popups(MiniVIE.PRESENTATION),'Value',1);
-        end
-        function setupFigure(obj)
-            obj.hg.Figure = UiTools.create_figure('MiniVIE Configuration Utility','MiniVIE');
-            oldPos = get(obj.hg.Figure,'Position');
-            
-            newPos = pos('fig');
-            newPos(1) = oldPos(1);
-            newPos(2) = oldPos(2);
-            
-            set(obj.hg.Figure,'Position',newPos);
-            set(obj.hg.Figure,'CloseRequestFcn',@(src,evnt)closeFig(obj));
-            
-            % Setup File Menu
-            obj.hg.MenuFile = uimenu(obj.hg.Figure,...
-                'Label','File');
-            obj.hg.MenuFilePrefix = uimenu(obj.hg.MenuFile,...
-                'Label','Set Filename Prefix...',...
-                'Callback',@(src,evt)obj.setFilePrefix());
-            obj.hg.MenuFileLoad = uimenu(obj.hg.MenuFile,...
-                'Label','Load Training Data...',...
-                'Callback',@(src,evt)obj.loadData());
-            obj.hg.MenuFileSave = uimenu(obj.hg.MenuFile,...
-                'Label','Save Training Data...',...
-                'Callback',@(src,evt)obj.saveTrainingData());
-            obj.hg.MenuTools = uimenu(obj.hg.Figure,...
-                'Label','Tools');
-            obj.hg.MenuToolsRocEdit = uimenu(obj.hg.MenuTools,...
-                'Label','ROC Editor...',...
-                'Callback', @(src,evt) cbRocEditor(obj) );
-            obj.hg.MenuToolsMpl = uimenu(obj.hg.MenuTools,...
-                'Label','MPL');
-            obj.hg.MenuToolsMplImpedance = uimenu(obj.hg.MenuToolsMpl,...
-                'Label','Enable Dynamic Impedance',...
-                'Callback', @(src,evt) cbImpedance(obj) );
-            obj.hg.MenuFileExportLdaParams = uimenu(obj.hg.MenuFile,...
-                'Label','Save LDA Wg, Cg, and Classes to TextFile',...
-                'Callback', @(src,evt)obj.saveTxt());
-            
-            function closeFig(obj)
-                try
-                    close(obj);
-                catch ME
-                    fprintf(2,'Error closing objects:\n"%s"\n',ME.message);
-                end
-                delete(obj.hg.Figure);
-            end
-            
-            % Draw the body of the figure.  Create the following column
-            % headers:
-            header = {'Inputs:','Signal Analysis:','Training:','Plant:','Presentation:'};
-            
-            % These are the callbacks for the pop-up menus:
-            puCallbacks = {
-                @(src,evt)setSignalSource(obj,src)
-                @(src,evt)setSignalAnalysis(obj,src)
-                @(src,evt)setTrainer(obj,src)
-                []
-                @(src,evt)setPresentation(obj,get(src,'String'),get(src,'Value'))
-                };
-            
-            
-            for iColumn = 1:length(header)
-                % title:
-                uicontrol(...
-                    'Parent',obj.hg.Figure,...
-                    'String',header{iColumn},...
-                    'Style','text',...
-                    'Position',pos('cntrl',iColumn,1,1,1),...
-                    'HorizontalAlignment','Left'...
-                    );
-                
-                % popup
-                obj.hg.popups(iColumn) = uicontrol(obj.hg.Figure,...
-                    'Position',pos('cntrl',iColumn,2,1,1),...
-                    'Style','popupmenu',...
-                    'String','None',...
-                    'Callback',puCallbacks{iColumn},...
-                    'Background','White');
-                
-            end
-            
-            % Create some pushbuttons for configuring each VIE object:
-            
-            
-            % SignalSourceButtons
-            obj.hg.SignalSourceButtons(1) = uicontrol(obj.hg.Figure,...
-                'Position',pos('cntrl',MiniVIE.INPUT,3,1,1),...
-                'Style','pushbutton',...
-                'Enable','off',...
-                'String','SignalViewer',...
-                'Callback',@(src,evt)obj.pbSignalView);
-            obj.hg.SignalSourceButtons(2) = uicontrol(obj.hg.Figure,...
-                'Position',pos('cntrl',MiniVIE.INPUT,4,1,1),...
-                'Style','pushbutton',...
-                'Enable','off',...
-                'String','Audio Preview',...
-                'Callback',@(src,evt)obj.pbSignalAudio);
-            
-            % SignalAnalysisButtons
-            obj.hg.SignalAnalysisButtons(1) = uicontrol(obj.hg.Figure,...
-                'Position',pos('cntrl',MiniVIE.SA,3,1,1),...
-                'Style','pushbutton',...
-                'String','Select Classes',...
-                'Enable','off',...
-                'Callback',@(src,evt)obj.SignalClassifier.uiEnterClassNames);
-            obj.hg.SignalAnalysisButtons(2) = uicontrol(obj.hg.Figure,...
-                'Position',pos('cntrl',MiniVIE.SA,4,1,1),...
-                'Style','pushbutton',...
-                'String','Classifier Parameters',...
-                'Enable','off',...
-                'Callback',@(src,evt)obj.pbClassifierProperties);
-            obj.hg.SignalAnalysisButtons(3) = uicontrol(obj.hg.Figure,...
-                'Position',pos('cntrl',MiniVIE.SA,5,1,1),...
-                'Style','pushbutton',...
-                'String','Clear Training Data',...
-                'Enable','off',...
-                'Callback',@(src,evt)obj.pbTrainClear());
-            obj.hg.SignalAnalysisButtons(4) = uicontrol(obj.hg.Figure,...
-                'Position',pos('cntrl',MiniVIE.SA,6,1,1),...
-                'Style','pushbutton',...
-                'String','Train',...
-                'Enable','off',...
-                'Callback',@(src,evt)obj.pbTrain());
-            obj.hg.SignalAnalysisButtons(5) = uicontrol(obj.hg.Figure,...
-                'Position',pos('cntrl',MiniVIE.SA,7,1,1),...
-                'Style','pushbutton',...
-                'String','Plot PCA',...
-                'Enable','off',...
-                'Callback',@(src,evt)obj.pbPlotPca());
-            obj.hg.SignalAnalysisButtons(6) = uicontrol(obj.hg.Figure,...
-                'Position',pos('cntrl',MiniVIE.SA,8,1,1),...
-                'Style','pushbutton',...
-                'String','Plot Confusion Matrix',...
-                'Enable','off',...
-                'Callback',@(src,evt)obj.pbPlotConfusion());
-            
-            % TrainingButtons
-            obj.hg.TrainingButtons(1) = uicontrol(obj.hg.Figure,...
-                'Position',pos('cntrl',MiniVIE.TRAINING,3,1,1),...
-                'Style','pushbutton',...
-                'String','Begin Training',...
-                'Enable','off',...
-                'Callback',@(src,evt)obj.pbBeginTraining());
-            
-            % PresentationButtons
-            obj.hg.PresentationButtons(1) = uicontrol(obj.hg.Figure,...
-                'Position',pos('cntrl',MiniVIE.PRESENTATION,3,1,1),...
-                'Style','pushbutton',...
-                'String','Adjust Gains',...
-                'Enable','off',...
-                'Callback',@(src,evt)obj.pbAdjustGains());
-            obj.hg.PresentationButtons(2) = uicontrol(obj.hg.Figure,...
-                'Position',pos('cntrl',MiniVIE.PRESENTATION,4,1,1),...
-                'Style','pushbutton',...
-                'String','Adjust Limits',...
-                'Enable','off',...
-                'Callback',@(src,evt)obj.pbAdjustLimits());
-            obj.hg.PresentationButtons(3) = uicontrol(obj.hg.Figure,...
-                'Position',pos('cntrl',MiniVIE.PRESENTATION,5,1,1),...
-                'Style','pushbutton',...
-                'String','Start',...
-                'Enable','off',...
-                'Callback',@(src,evt)obj.pbPresentationStart());
-            obj.hg.PresentationButtons(4) = uicontrol(obj.hg.Figure,...
-                'Position',pos('cntrl',MiniVIE.PRESENTATION,6,1,1),...
-                'Style','pushbutton',...
-                'String','Stop',...
-                'Enable','off',...
-                'Callback',@(src,evt)obj.pbPresentationStop());
-            obj.hg.PresentationButtons(5) = uicontrol(obj.hg.Figure,...
-                'Position',pos('cntrl',MiniVIE.PRESENTATION,7,1,1),...
-                'Style','pushbutton',...
-                'String','Assessment',...
-                'Enable','off',...
-                'Callback',@(src,evt)obj.pbAssessment());
-
-            obj.hg.PlantButtons(1) = uicontrol(obj.hg.Figure,...
-                'Position',pos('cntrl',MiniVIE.PLANT,3,1,1),...
-                'Style','pushbutton',...
-                'String','Complex Mode',...
-                'Enable','on',...
-                'Callback',@(src,evt)obj.pbSimpleMode());
-            
-        end
-        function setFilePrefix(obj)
-            
-            filePrefix = obj.FilePrefix;
-            
-            % Use these defaults
-            prompt={
-                'Enter file prefix ( e.g. VIE_03_ ):',...
-                };
-            name='File Parameters';
-            numlines=1;
-            defaultanswer={filePrefix};
-            answer = inputdlg(prompt,name,numlines,defaultanswer);
-            
-            if isempty(answer)
-                return
-            end
-            
-            assert(length(answer) == 1,'Expected 1 output');
-            
-            filePrefix = answer{1};
-            
-            obj.FilePrefix = filePrefix;
-            
-            guiName = strcat(obj.FilePrefix,'MiniVIE');
-            set(obj.hg.Figure,'Name',guiName);
-        end
-        function loadData(obj)
-            if isempty(obj.SignalSource)
-                errordlg('Select an Input Source');
-                return;
-            elseif isempty(obj.SignalClassifier)
-                errordlg('Select a Classifier');
-                return;
-            end
-            
-            assert(~isempty(obj.TrainingData),'Training Data module does not exist');
-            
-            success = obj.TrainingData.loadTrainingData;
-            if ~success
-                return
-            end
-            
-            % TODO: restore majority votes and other classifier settings?
-            %obj.SignalClassifier.NumMajorityVotes = 7;
-            %obj.SignalClassifier.ActiveChannels = [1 2 3 4 5 6 7 8];
-            
-            %obj.SignalClassifier.TrainingData = obj.TrainingInterface.getFeatureData;
-            %obj.SignalClassifier.TrainingDataLabels = obj.TrainingInterface.getClassLabels;
-            %obj.SignalClassifier.TrainingEmg = obj.TrainingInterface.getEmgData;
-            obj.SignalClassifier.train();
-            obj.SignalClassifier.computeError();
-            obj.SignalClassifier.computeGains();
-            
-        end
-        function saveTrainingData(obj)
-            % save the training data object.  should not require input
-            % source
-            
-            % if isempty(obj.SignalSource)
-            %     errordlg('Select an Input Source');
-            %     return;
-            % elseif isempty(obj.SignalClassifier)
-            %     errordlg('Select a Classifier');
-            %     return;
-            % end
-            
-            assert(~isempty(obj.TrainingData),'Training Data module does not exist');
-            
-            % Get filename
-            
-            fullFilename = obj.ui_select_data_file('.trainingData');
-            if ~isempty(fullFilename)
-                obj.TrainingData.saveTrainingData(fullFilename);
-            end
-            
-        end
-        function saveTxt(obj)
-            % save the LDA weights, centers, thresholds and TrainingData class names to text files
-            
-            assert(~isempty(obj.SignalClassifier),'Signal Classifier module does not exist');
-            assert(~isempty(obj.TrainingData),'Training Data module does not exist');
-            
-            %strPythonDir = 'c:\git\MiniVIE\python';
-            strPythonDir = fullfile(fileparts(which('MiniVIE')),'python');
-            if obj.SignalClassifier.savePythonClassifierData(strPythonDir)
-                fprintf('Classifier parameters saved to text files in directory: [');
-                fprintf(' %s',strPythonDir);
-                fprintf(' ]\n');
-            else
-                fprintf('There was a problem saving one or many python txt file(s).\n');
-            end
-        end
-        
-        function close(obj)
-            
-            try obj.SignalSource.close();end
-            try obj.SignalClassifier.close();end
-            try obj.TrainingInterface.close();end
-            try obj.Presentation.close();end
-            
-        end
-        function setSignalSource(obj,src)
-            % Callback for selecting an input
-            
-            % Hold the last value in case of error, restore
-            persistent lastValue
-            if isempty(lastValue)
-                lastValue = 1;
-            end
-            
-            % Get callback properties
-            string = get(src,'String');
-            value = get(src,'Value');
-            
-            try
-                % get existing source
-                h = obj.SignalSource;
-                % in there's an old one, try to close it
-                if ~isempty(h)
-                    try %#ok<TRYNC>
-                        close(h); 
-                    end
-                end
-                
-                % match the newly selected input
-                switch string{value}
-                    case 'Signal Simulator'
-                        h = Inputs.SignalSimulator();
-                        %Fs = h.SampleFrequency;
-                        %h.addfilter(Inputs.Notch([60 120],4,8,Fs));
-                        %h.addfilter(Inputs.HighPass(15,3,Fs));
-                        %h.addfilter(Inputs.LowPass(400,8,Fs));
-                        
-                        % Always need the highpass for the 1.2 V offset
-                        Fs = h.SampleFrequency;
-                        h.addfilter(Inputs.HighPass(20,3,Fs));
-                        
-                    case 'EMG Simulator'
-                        [FileName,PathName,FilterIndex] = uigetfile('emgPatternData.mat');
-                        if FilterIndex == 0
-                            % User Cancelled
-                            fname = 'emgPatternData.mat';
-                        else
-                            fname = fullfile(PathName,FileName);
-                        end
-                        h = Inputs.EmgSimulator(fname);
-                    case 'DaqHwSession'
-                        h = loadDaqHwDevice('Session');
-                        % Ref Hargove 2014 comparison of real-time controlability
-                        Fs = h.SampleFrequency;                     % 1000 Hz
-                        h.addfilter(Inputs.HighPass(20,3,Fs));      % 20Hz 3rd order butter
-                        h.addfilter(Inputs.MinLimitFilter(0.2));    % min limit
-                        h.addfilter(Inputs.ConstraintFilter(-5,5)); % range limit
-                    case 'DaqHwDevice'
-                        h = loadDaqHwDevice('Legacy');
-                        % Ref Hargove 2014 comparison of real-time controlability
-                        Fs = h.SampleFrequency;                     % 1000 Hz
-                        h.addfilter(Inputs.HighPass(20,3,Fs));      % 20Hz 3rd order butter
-                        h.addfilter(Inputs.MinLimitFilter(0.2));    % min limit
-                        h.addfilter(Inputs.ConstraintFilter(-5,5)); % range limit
-                    case 'UdpDevice'
-                        h = Inputs.UdpDevice();
-                    case 'CpchSerial'
-                        h = loadCpchSerial();
-                        % Ref Hargove 2014 comparison of real-time controlability
-                        Fs = h.SampleFrequency;                     % 1000 Hz
-                        h.addfilter(Inputs.HighPass(20,3,Fs));      % 20Hz 3rd order butter
-                        h.addfilter(Inputs.MinLimitFilter(0.2));    % min limit
-                        h.addfilter(Inputs.ConstraintFilter(-5,5)); % range limit
-                    case 'NfuInput'
-                        h = Inputs.NfuInput();
-                        % Ref Hargove 2014 comparison of real-time controlability
-                        Fs = h.SampleFrequency;                     % 1000 Hz
-                        h.addfilter(Inputs.HighPass(20,3,Fs));      % 20Hz 3rd order butter
-                        h.addfilter(Inputs.MinLimitFilter(0.2));    % min limit
-                        h.addfilter(Inputs.ConstraintFilter(-5,5)); % range limit
-                    case 'IntanDevBoard'
-                        h = Inputs.IntanUdp.getInstance;
-                        h.addfilter(Inputs.Notch([120 180 240 300 360],64,1,1000));
-                        Fs = h.SampleFrequency;
-                        %h.addfilter(Inputs.HighPass(10,8,Fs));
-                        h.addfilter(Inputs.LowPass(400,8,Fs));
-                    case 'OpenBCI'
-                        h = Inputs.OpenBciChipKit('COM3');
-                    case 'ThalmicLabs MyoUdp'
-                        h = Inputs.MyoUdp.getInstance();
-                    otherwise
-                        % None
-                        h = [];
-                end
-                
-                if isempty(h)
-                    % Disable buttons
-                    set(obj.hg.SignalSourceButtons(:),'Enable','off');
-                else
-                    % Enable buttons
-                    set(obj.hg.SignalSourceButtons(:),'Enable','on');
-                    
-                    h.NumSamples = 2000;
-                    h.initialize();
-                end
-                
-            catch ME
-                errordlg({'Error Initializing Input Device.',ME.message});
-                set(src,'Value',lastValue);
-                return
-            end
-            
-            obj.SignalSource = h;
-            lastValue = value;
-            
-        end
-        function setSignalAnalysis(obj,src)
-            persistent lastValue
-            if isempty(lastValue)
-                lastValue = 1;
-            end
-            
-            string = get(src,'String');
-            value = get(src,'Value');
-            
-            try
-                h = obj.SignalClassifier;
-                
-                if ~isempty(h)
-                    try
-                        close(h);
-                    end
-                end
-                
-                if isempty(obj.SignalSource)
-                    errordlg('Select an Input Source');
-                    set(src,'Value',lastValue);
-                    return;
-                end
-                
-                switch string{value}
-                    case 'LDA Classifier'
-                        h = SignalAnalysis.Lda();
-                    case 'DiscriminantAnalysis'
-                        h = SignalAnalysis.DiscriminantAnalysis();
-                    case 'SupportVectorMachine'
-                        h = SignalAnalysis.Svm();
-                    case 'SvmStatTlbx'
-                        h = SignalAnalysis.SvmStatTlbx();
-                    otherwise
-                        % None
-                        h = [];
-                end
-                
-                if isempty(h)
-                    set(obj.hg.SignalAnalysisButtons(:),'Enable','off');
-                else
-                    set(obj.hg.SignalAnalysisButtons(:),'Enable','on');
-                    
-                    h.NumMajorityVotes = 0;
-                    
-                    NumSamplesPerWindow = 250;
-                    fprintf('Setting Window Size to: %d\n',NumSamplesPerWindow);
-                    h.NumSamplesPerWindow = NumSamplesPerWindow;
-                    
-                    if isempty(obj.TrainingData)
-                        %obj.TrainingData = PatternRecognition.TrainingData();
-                        obj.TrainingData = TrainingDataAnalysis();
-                        obj.TrainingData.initialize(...
-                            obj.SignalSource.NumChannels,...
-                            h.NumSamplesPerWindow);
-                    end
-                    
-                    h.initialize(obj.TrainingData);
-                    
-                    % TODO: Note signals only updated on classifier
-                    % creation
-                    defaultChannels = GUIs.guiChannelSelect.getLastChannels();
-                    if isempty(defaultChannels)
-                        msg = 'No channels are active.  Enable channels in Signal Viewer';
-                        %errordlg(msg);
-                        error(msg);
-                    end
-                    fprintf('Setting Active Channels to: [');
-                    fprintf(' %d',defaultChannels);
-                    fprintf(' ]\n');
-                    h.setActiveChannels(defaultChannels);
-                    
-                    classNames = GUIs.guiClassifierChannels.getSavedDefaults();
-                    if (isempty(classNames))
-                        classNames = GUIs.guiClassifierChannels.getDefaultNames;
-                    end
-                    h.setClassNames(classNames);
-                    
-                    
-                end
-                
-                obj.SignalClassifier = h;
-                
-            catch ME
-                errordlg({'Error Initializing Signal Analysis.',ME.message});
-                set(src,'Value',lastValue);
-                rethrow(ME);
-                return
-            end
-            
-            obj.SignalClassifier = h;
-            lastValue = value;
-            
-        end
-        function setTrainer(obj,src)
-            persistent lastValue
-            if isempty(lastValue)
-                lastValue = 1;
-            end
-            
-            % Get callback properties
-            string = get(src,'String');
-            value = get(src,'Value');
-            
-            try
-                h = obj.TrainingInterface;
-                
-                if ~isempty(h)
-                    try
-                        close(h);
-                    end
-                end
-                
-                switch string{value}
-                    case 'Simple Trainer'
-                        h = PatternRecognition.SimpleTrainer();
-                        
-                        QA = {
-                            'Number of Repetitions:'          '2'
-                            'Contraction Length (sec):'       '4'
-                            'Delay Length (sec):'             '3'
-                            'Startup Wait Time (sec)'         '5'
-                            'Show images (y/n)?'              'Y'
-                            };
-                        name='Input for Training Interface';
-                        numLines = 1;
-                        numOutputs = size(QA,1);
-                        prompt = QA(:,1);
-                        defaultanswer = QA(:,2);
-                        answer = inputdlg(prompt,name,numLines,defaultanswer);
-                        if isempty(answer)
-                            % User Cancelled
-                        end
-                        
-                        assert(length(answer) == numOutputs,'Expected %d outputs',numOutputs);
-                        vals = str2double(answer);
-                        assert(~any(isnan(vals(1:4))),'Expected 4 numeric values');
-                        
-                        h.NumRepetitions = vals(1);
-                        h.ContractionLengthSeconds = vals(2);
-                        h.DelayLengthSeconds = vals(3);
-                        h.StartupWaitTimeSeconds = vals(4);
-                        h.EnablePictures = strcmpi(answer{5},'y');
-                        
-                    case 'Bar Trainer'
-                        h = PatternRecognition.BarTrainer();
-                    case 'Mini Guitar Hero'
-                        h = PatternRecognition.MiniGuitarHero();
-                    case 'Motion Trainer'
-                        h = PatternRecognition.MotionTrainer();
-                    case 'vMPL Trainer'
-                        h = PatternRecognition.VMplTrainer();
-                        QA = {
-                            'Number of Repetitions:'          '3'
-                            'Contraction Length (sec):'       '5'
-                            'Rest Length (sec):'              '5'
-                            };
-                        name='Input for Training Interface';
-                        numLines = 1;
-                        numOutputs = size(QA,1);
-                        prompt = QA(:,1);
-                        defaultanswer = QA(:,2);
-                        answer = inputdlg(prompt,name,numLines,defaultanswer);
-                        if isempty(answer)
-                            % User Cancelled
-                        end
-                        
-                        assert(length(answer) == numOutputs,'Expected %d outputs',numOutputs);
-                        vals = str2double(answer);
-                        assert(~any(isnan(vals)),'Expected 3 numeric values');
-                        
-                        h.NumRepetitions = vals(1);
-                        h.ContractionLengthSeconds = vals(2);
-                        h.DelayLengthSeconds = vals(3);
-                    otherwise
-                        % None
-                        h = [];
-                end
-                
-                if isempty(h)
-                    % Disable buttons
-                    set(obj.hg.TrainingButtons(:),'Enable','off');
-                else
-                    % Enable buttons
-                    set(obj.hg.TrainingButtons(:),'Enable','on');
-                    if isempty(obj.SignalSource)
-                        errordlg('Select an Input Source');
-                        return;
-                    elseif isempty(obj.SignalClassifier)
-                        errordlg('Select a Classifier');
-                        return;
-                    end
-                    
-                    h.initialize(obj.SignalSource,obj.SignalClassifier,obj.TrainingData);
-                end
-                
-            catch ME
-                errordlg({'Error Initializing Training Interface.',ME.message});
-                set(src,'Value',lastValue);
-                return
-            end
-            
-            obj.TrainingInterface = h;
-            lastValue = value;
-            
-        end
-        function setPresentation(obj,string,value)
-            try
-                h = obj.Presentation;
-                if ~isempty(h)
-                    try
-                        close(h);
-                    end
-                end
-                
-                switch string{value}
-                    case 'MiniV'
-                        obj.println('Setting up presentation...',1);
-                        h = Scenarios.MiniVDisplayScenario;
-                        h.initialize(obj.SignalSource,obj.SignalClassifier,obj.TrainingData);
-                        h.update();
-                        h.Verbose = 1;
-                        obj.println('Presentation setup complete',1);
-                    case 'MplNfu'
-                        QA = {
-                            'Enable Tactors (y/n)'                  'y'
-                            'Tactor Ids ([5 6 7]):'                 '[3 4]'
-                            };
-                        name = 'MPL Control Interface';
-                        numlines = 1;
-                        prompt = QA(:,1);
-                        defaultanswer = QA(:,2);
-                        answer = inputdlg(prompt,name,numlines,defaultanswer);
-                        if isempty(answer)
-                            % User Cancelled
-                            return
-                        else
-                            assert(length(answer) == 2,'Expected 2 outputs');
-                        end
-                        
-                        obj.println('Setting up presentation...',1);
-                        h = MPL.MplNfuScenario;
-                        % get starting impedance state from GUI
-                        h.EnableImpedance = strcmp(get(obj.hg.MenuToolsMpl,'Checked'),'on');
-                        h.EnableFeedback = strncmpi(answer{1},'y',1);
-                        h.TactorIds = str2num(answer{2}); % TODO: Validate
-                        h.initialize(obj.SignalSource,obj.SignalClassifier,obj.TrainingData);
-                        h.update();
-                        h.Verbose = 0;
-                        
-                        obj.println('Presentation setup complete',1);
-                    case 'MplVulcanX'
-                        obj.println('Setting up presentation...',1);
-                        h = MPL.MplVulcanX;
-                        h.VulcanXAddress = UserConfig.getUserConfigVar('mplVulcanXIpAddress','127.0.0.1');
-                        h.VulcanXCmdPort = str2double(UserConfig.getUserConfigVar('mplVulcanXCommandPort','9027'));
-                        h.VulcanXLocalPort = str2double(UserConfig.getUserConfigVar('mplVulcanXSensoryPort','25001'));
-                        h.IntentAddress = UserConfig.getUserConfigVar('mplVulcanXIntentIpAddress','127.0.0.1');
-                        h.IntentDestinationPort = str2double(UserConfig.getUserConfigVar('mplVulcanXIntentPort','9095'));
-                        h.IntentSourcePort = str2double(UserConfig.getUserConfigVar('mplVulcanXIntentPortLocal','78000'));
-                        
-                        h.initialize(obj.SignalSource,obj.SignalClassifier,obj.TrainingData);
-                        h.update();
-                        h.Verbose = 0;
-                        obj.println('Presentation setup complete',1);
-                    case 'MplUnity'
-                        obj.println('Setting up presentation...',1);
-                        h = MPL.MplUnity;
-                        h.initialize(obj.SignalSource,obj.SignalClassifier,obj.TrainingData);
-                        h.update();
-                        h.Verbose = 0;
-
-                        obj.println('Presentation setup complete',1);
-                    case 'Endpoint Controller'
-                        obj.println('Setting up presentation...',1);
-                        h = MPL.EndpointController;
-                        h.initialize(obj.SignalSource,obj.SignalClassifier,obj.TrainingData);
-                        h.update();
-                        h.Verbose = 0;
-
-                        obj.println('Presentation setup complete',1); 
-                    case 'Breakout'
-                        h = Presentation.MiniBreakout(obj.SignalSource,obj.SignalClassifier);
-                    case 'AGH'
-                        QA = {
-                            'Output Device (mcc, nidaq, COM4):' 'mcc'
-                            };
-                        name = 'Air Guitar Hero';
-                        numlines = 1;
-                        prompt = QA(:,1);
-                        defaultanswer = QA(:,2);
-                        answer = inputdlg(prompt,name,numlines,defaultanswer);
-                        if isempty(answer)
-                            % User Cancelled
-                            return
-                        end
-                        
-                        obj.println('Setting up presentation...',1);
-                        h = Presentation.AirGuitarHero.AirGuitarHeroEmg(obj.SignalSource,obj.SignalClassifier);
-                        
-                        h.initialize(answer{1});
-                        
-                    case 'MSMS_ADL'
-                        h = Scenarios.MSMS_ADL.MsmsDisplayScenario(obj.SignalSource,obj.SignalClassifier);
-                        
-                        response = questdlg('Which Side?','Select Side','Left','Right','Left');
-                        
-                        switch response
-                            case 'Left'
-                                h.isLeftSide = 1;
-                            case 'Right'
-                                h.isLeftSide = 0;
-                            otherwise
-                                % User Cancelled
-                                return
-                        end
-                        %isLeftSide = 1;   % <---- Use this parameter to select Left=1/Right=0
-                        h.initialize();
-                        
-                    case 'MSMS Tasks'
-                        h = Scenarios.MsmsTasks;
-                        h.initialize(obj.SignalSource,obj.SignalClassifier,obj.TrainingData);
-                        h.update();
-                        h.Verbose = 0;
-                    case 'Online Retraining Demo'
-                        h = Scenarios.OnlineRetrainer;
-                        h.initialize(obj.SignalSource,obj.SignalClassifier,obj.TrainingData);
-                        h.update();
-                        h.Verbose = 1;
-                    otherwise
-                        % None
-                        h = [];
-                end
-                
-                if isempty(h)
-                    % Disable buttons
-                    set(obj.hg.PresentationButtons(:),'Enable','off');
-                else
-                    % Enable buttons
-                    set(obj.hg.PresentationButtons(:),'Enable','on');
-                end
-                
-                if isa(h,'Scenarios.ScenarioBase')
-                    % set simple mode where arm returns to home
-                    simpleMode = get(obj.hg.PlantButtons(1),'Value');
-                    h.ArmStateModel.ApplyReturnToHome = simpleMode;
-                end
-                
-                obj.Presentation = h;
-
-                drawnow
-                
-                if ~isempty(obj.Presentation)
-                    obj.Presentation.start();
-                end
-                
-            catch ME
-                errordlg(ME.message);
-                rethrow(ME);
-            end
-        end
-        
-        function println(obj,str,verboseLevel)
-            if obj.Verbose >= verboseLevel
-                fprintf('%s\n',str);
-            end
-        end
-        function hViewer = getSignalViewer(obj)
-            if isempty(obj.SignalViewer) || ~isvalid(obj.SignalViewer)
-                obj.SignalViewer = [];
-            end
-            
-            hViewer = obj.SignalViewer;
-            
-        end
-        function fullFilename = ui_select_data_file(obj,extension)
-            % Provides a save dialog with the default file set as the
-            % current date and time with extention reflecting contents
-            % extension = '.assessmentLog'
-            
-            % get save file from xml instead of object
-            filePrefix = obj.FilePrefix;
-                        
-            FilterSpec = ['*' extension];
-            DialogTitle = 'Select File to Write';
-            DefaultName = [filePrefix datestr(now,'yyyymmdd_HHMMSS') extension];
-            [FileName,PathName,FilterIndex] = uiputfile(FilterSpec,DialogTitle,DefaultName);
-            
-            if FilterIndex == 0
-                fullFilename = [];
-            else
-                fullFilename = fullfile(PathName,FileName);
-            end
-        end
-    end
-    methods (Access = private)
-        function pbSignalView(obj)
-            
-            obj.SignalViewer = GUIs.guiSignalViewer(obj.SignalSource);
-            
-            % link the viewer with a classifier if it exists
-            
-            addlistener(obj.SignalViewer.hChannelSelect,'ValueChange',@(src,evt)update_channels);
-            
-            function update_channels
-                % Propogate channel changes to the classifier
-                if ~isempty(obj.SignalClassifier)
-                    ch = obj.SignalViewer.hChannelSelect.SelectedChannels;
-                    obj.SignalClassifier.setActiveChannels(ch);
-                end
-                
-            end
-            
-        end
-        function pbSignalAudio(obj)
-            obj.SignalSource.audiopreview(1,1,200);
-        end
-        function pbBeginTraining(obj)
-            
-            if isempty(obj.SignalSource)
-                errordlg('Select an Input Source');
-                return;
-            elseif isempty(obj.SignalClassifier)
-                errordlg('Select a Classifier');
-                return;
-            elseif isempty(obj.TrainingInterface)
-                errordlg('Select a Training Interface');
-                return;
-            end
-            
-            obj.TrainingInterface.collectdata();
-            
-            try
-                while ~obj.TrainingInterface.IsComplete
-                    % wait for training timer to complete
-                    drawnow
-                end
-            end
-            
-            
-            if isa(obj.TrainingInterface,'PatternRecognition.AdaptiveTrainingInterface')
-                % If adaptive, no need to retrain
-            else
-                % else we need to train the classifier with the collected
-                % data
-                obj.SignalClassifier.train();
-                obj.SignalClassifier.computeError();
-                obj.SignalClassifier.computeConfusion();
-                obj.SignalClassifier.computeGains();
-            end
-        end
-        function pbClassifierProperties(obj)
-            
-            % Use these defaults
-            prompt = {
-                'Enter Majority Votes (e.g. 7):'
-                };
-            name = 'Classifier Parameters';
-            numlines = 1;
-            defaultanswer = {'7'};
-            answer = inputdlg(prompt,name,numlines,defaultanswer);
-            
-            if isempty(answer)
-                % user cancelled
-                return
-            end
-            
-            assert(length(answer) == 1,'Expected 1 output');
-            convertedVal = str2double(answer{1});
-            assert(~isnan(convertedVal),'Expected a number');
-            
-            obj.SignalClassifier.NumMajorityVotes = convertedVal;
-            
-        end
-        function pbTrainClear(obj)
-            obj.TrainingData.clearData();
-        end
-        function pbTrain(obj)
-            if ~any(obj.TrainingData.getClassLabelCount)
-                return
-            end
-            
-            obj.SignalClassifier.train();
-            obj.SignalClassifier.computeError();
-            obj.SignalClassifier.computeConfusion();
-            obj.SignalClassifier.computeGains();
-        end
-        function pbPlotPca(obj)
-            % plot the principle components of the current training data
-            GUIs.guiPlotPca(obj.TrainingData);
-        end
-        function pbPlotConfusion(obj)
-            % plot confusion matrix
-            obj.SignalClassifier.plotConfusion();
-        end
-        function pbAdjustGains(obj)
-            % Launch the gain adjust GUI.  Stop refresh during figure
-            % creation
-            obj.Presentation.stop;
-            GUIs.guiGainAdjust(obj.SignalClassifier)
-            obj.Presentation.start;
-        end
-        function pbAdjustLimits(obj)
-            h = GUIs.guiLimitsAdjust();
-            h.attachModel( obj.Presentation.ArmStateModel );
-            h.setupFigure();
-        end
-        function pbPresentationStart(obj)
-            if ~isempty(obj.Presentation)
-                start(obj.Presentation);
-            end
-        end
-        function pbPresentationStop(obj)
-            if ~isempty(obj.Presentation)
-                stop(obj.Presentation);
-            end
-        end
-        function pbSimpleMode(obj)
-            h = obj.Presentation;
-            if isa(h,'Scenarios.ScenarioBase')
-                
-                if h.ArmStateModel.ApplyReturnToHome
-                    % In simple mode, change to complex
-                    set(obj.hg.PlantButtons(1),'String','Complex Mode');
-                    h.ArmStateModel.ApplyReturnToHome = 0;
-                else
-                    set(obj.hg.PlantButtons(1),'String','Simple Mode');
-                    h.ArmStateModel.ApplyReturnToHome = 1;
-                end
-                
-            end
-        end
-        function pbAssessment(obj)
-            % Select which type of user assessment is to be performed
-            q = questdlg('Select Assessment:','Assessment','TAC-1','TAC-3','MotionTester','TAC-1');
-            switch q
-                case 'TAC-1'
-                    GUIs.guiTargetAchievementControl(obj.SignalSource,obj.SignalClassifier,...
-                        obj.TrainingData,obj.FilePrefix);
-                case 'TAC-3'
-                    GUIs.guiTargetAchievementControlMulti(obj.SignalSource,obj.SignalClassifier,...
-                        obj.TrainingData,obj.FilePrefix);
-                case 'MotionTester'
-                    guiClassifierAssessment(obj.SignalSource,obj.SignalClassifier,...
-                        obj.TrainingData,obj.FilePrefix);
-                otherwise
-                    return
-            end
-        end
-        % Callback (cb) functions
-        function cbRocEditor(obj)
-            % Launch the ROC Editor.  
-            
-            % Ensure that if a scenario exists that it is not running
-            drawnow
-            if ~isempty(obj.Presentation)
-                obj.Presentation.stop();
-                drawnow
-            end
-            
-            % Open GUI
-            rocTable = UserConfig.getUserConfigVar('rocTable','WrRocDefaults.xml');
-            GUIs.guiRocEditor(rocTable);
-        end
-        function cbImpedance(obj)
-            % Toggle the impedance property for the MPL/NFU
-            
-            % Toggle state
-            oldState = strcmp(get(obj.hg.MenuToolsMplImpedance,'Checked'),'on');
-            newState = ~oldState;
-            
-            if newState
-                % Enable
-                set(obj.hg.MenuToolsMplImpedance,'Checked','on');
-            else
-                % Disable
-                set(obj.hg.MenuToolsMplImpedance,'Checked','off');
-            end
-            
-            if isa(obj.Presentation,'MPL.MplNfuScenario')
-                obj.Presentation.EnableImpedance = newState;
-            end
-            
-        end
-    end
-    methods (Static = true)
-        function createShortcuts(suffix)
-            % Create MiniVIE shortcuts
-            % This function adds shortcuts for useful tools in working with
-            % the VIE.  The includes going the desired path, running the GUI
-            % and cleaning up the workspace
-            
-            if nargin < 1
-                suffix = '';
-            end
-            
-            MiniVIE.configurePath();
-            
-            iconDir = fullfile( ...
-                matlabroot, ...
-                'toolbox', ...
-                'shared', ...
-                'dastudio', ...
-                'resources');
-            
-            shortcutUtils = com.mathworks.mlwidgets.shortcuts.ShortcutUtils;
-            
-            % shortcutUtils.addShortcutToBottom(label, callback, icon, ...
-            %    category, editable);
-            
-            % goto MiniVIE
-            % cd('C:\svn\myopen\MiniVIE');
-            % MiniVIE.configurePath;
-            cb = sprintf('cd(''%s'') \nMiniVIE.configurePath();',...
-                fileparts(which('MiniVIE')));
-            shortcutUtils.addShortcutToBottom(strcat('goto MiniVIE',suffix),cb,'','Shortcuts', 'true');
-            
-            % MiniVIE
-            % cd('C:\svn\myopen\MiniVIE');
-            % MiniVIE.configurePath;
-            % obj = MiniVIE;
-            cb = sprintf('cd(''%s'') \nMiniVIE.configurePath \nobj = MiniVIE;',...
-                fileparts(which('MiniVIE')));
-            shortcutUtils.addShortcutToBottom(strcat('MiniVIE',suffix),cb,'','Shortcuts', 'true');
-            
-            %cleanup
-            % run('C:\svn\myopen\MiniVIE\Utilities\cleanup.m')
-            cb = sprintf('run(''%s'');',which('cleanup'));
-            iconPath = fullfile(iconDir,'TTE_delete.gif');
-            shortcutUtils.addShortcutToBottom(strcat('cleanup',suffix),cb,iconPath,'Shortcuts', 'true');
-            
-            %mpltest
-            % mpltest();
-            cb = 'mpltest()';
-            shortcutUtils.addShortcutToBottom(strcat('mpltest',suffix),cb,'','Shortcuts', 'true');
-            
-            %RunMpl
-            % RunMpl();
-            cb = 'obj = RunMpl()';
-            shortcutUtils.addShortcutToBottom(strcat('RunMpl',suffix),cb,'','Shortcuts', 'true');
-
-            %RunTakeHome
-            % cd('C:\svn\myopen\MiniVIE');
-            % MiniVIE.configurePath;
-            % obj = RunTakeHome();
-            
-            %cb = sprintf('cd(''%s'');\nMiniVIE.configurePath();\nobj = RunTakeHome();',...
-            %    fileparts(which('MiniVIE')));
-            %shortcutUtils.addShortcutToBottom(strcat('RunTakeHome',suffix),cb,'','Shortcuts', 'true');
-            
-        end
-        function configurePath
-            pathName = fileparts(which('MiniVIE'));
-
-            addpath(pathName);
-            addpath([pathName filesep 'Utilities']);
-            %addpath(fullfile(pathName,'GUIDE_GUIs'));
-            
-            % add folder and sub-directories:
-            addpath(genpath(fullfile(pathName,'ThirdParty')));
-        end
-        function obj = Default(dataFile)
-            if nargin < 1
-                dataFile = 'C:\MiniVIE_Users\RSA_Sandbox\myo_udp_debug\Sim_2_ROCs.trainingData';
-            end
-            
-            MiniVIE.configurePath
-            
-            obj.SignalSource = Inputs.SignalSimulator();
-            obj.SignalSource.addfilter(Inputs.HighPass(20,3,1000));
-            %obj.SignalSource.addfilter(Inputs.LowPass());
-            %obj.SignalSource.addfilter();
-            obj.SignalSource.NumSamples = 2000;
-            obj.SignalSource.initialize();
-            
-            obj.TrainingData = PatternRecognition.TrainingData;
-            obj.TrainingData.loadTrainingData(dataFile);
-            
-            obj.SignalClassifier = SignalAnalysis.Lda();
-            obj.SignalClassifier.initialize(obj.TrainingData);
-            
-            classNames = obj.TrainingData.ClassNames;
-            if isempty(classNames)
-                classNames = GUIs.guiClassifierChannels.getDefaultNames;
-            end
-            obj.SignalClassifier.setClassNames(classNames);
-            
-            defaultChannels = GUIs.guiChannelSelect.getLastChannels();
-            fprintf('Setting Active Channels to: [');
-            fprintf(' %d',defaultChannels);
-            fprintf(' ]\n');
-            obj.SignalClassifier.setActiveChannels(defaultChannels);
-            
-            obj.SignalClassifier.NumMajorityVotes = 0;
-            
-            NumSamplesPerWindow = 250;
-            fprintf('Setting Window Size to: %d\n',NumSamplesPerWindow);
-            obj.SignalClassifier.NumSamplesPerWindow = NumSamplesPerWindow;
-            
-            obj.SignalClassifier.train();
-            
-            obj.TrainingInterface = PatternRecognition.SimpleTrainer();
-            obj.TrainingInterface.NumRepetitions = 3;
-            obj.TrainingInterface.ContractionLengthSeconds = 2;
-            obj.TrainingInterface.DelayLengthSeconds = 1;
-            obj.TrainingInterface.initialize(...
-                obj.SignalSource,obj.SignalClassifier,obj.TrainingData);
-            
-            obj.Presentation = MPL.MplUnity;
-            %obj.Presentation = Scenarios.OnlineRetrainer;
-            obj.Presentation.initialize(obj.SignalSource,obj.SignalClassifier,obj.TrainingData);
-        end
-        function obj = go
-            % Start the MINIVIE
-            obj = MiniVIE;
-        end
-    end
-end
-
-function h = loadCpchSerial()
-% Load a CpchSerial with default prompts
-
-tempFileName = 'defaultCpchSerial';
-cpchParams = UiTools.load_temp_file(tempFileName);
-if isempty(cpchParams)
-    defaultanswer={'COM14','FFFF','FFFF'};
-else
-    defaultanswer={
-        cpchParams.SerialPort
-        dec2hex(cpchParams.BioampMask)
-        dec2hex(cpchParams.GPIMask)};
-end
-% Use these defaults
-prompt={
-    'Enter Serial Port Name (e.g. COM1):',...
-    'Enter BioAmplifier Channel Mask (e.g. FFFF):',...
-    'Enter GPIO Channel Mask (e.g. 0000):',...
-    };
-name='CPCH Parameters';
-numlines=1;
-%defaultanswer={'COM14','FFFF','FFFF'};
-answer=inputdlg(prompt,name,numlines,defaultanswer);
-assert(length(answer) == 3,'Expected 3 outputs');
-
-cpchParams.SerialPort = answer{1};
-cpchParams.BioampMask = uint16(hex2dec(answer{2}));
-cpchParams.GPIMask = uint16(hex2dec(answer{3}));
-
-h = Inputs.CpchSerial(cpchParams.SerialPort,cpchParams.BioampMask,cpchParams.GPIMask);
-
-try
-    h.initialize();
-catch ME
-    % clearing defaults
-    UiTools.delete_temp_file(tempFileName);
-    rethrow(ME);
-end
-UiTools.save_temp_file(tempFileName,cpchParams);
-
-end
-
-function h = loadDaqHwDevice(version)
-% Load a dawHwDevice with default prompts
-
-if nargin < 1 
-    version = 'Session';
-end
-
-tempFileName = 'defaultDaqHwDevice';
-daqParams = UiTools.load_temp_file(tempFileName);
-if isempty(daqParams)
-    defaultanswer = {'mcc','0','0:15'};
-else
-    defaultanswer = {daqParams.Name,daqParams.Id,num2str(daqParams.channelIds)};
-end
-
-% Use these defaults
-prompt={
-    'Enter DAQ Board Name (e.g. mcc, ni):',...
-    'Enter DAQ Board Id (e.g. 0, Dev1):',...
-    'Enter DAQ Board Channel Ids (e.g. 0:7):',...
-    };
-name='DAQ Parameters';
-numlines=1;
-answer=inputdlg(prompt,name,numlines,defaultanswer);
-assert(length(answer) == 3,'Expected 3 outputs');
-
-daqParams.Name = answer{1};
-daqParams.Id = answer{2};
-daqParams.channelIds = str2num(answer{3}); %#ok<ST2NM>
-
-if strcmp(version,'Legacy')
-    h = Inputs.DaqHwDevice(daqParams.Name,daqParams.Id,daqParams.channelIds);
-else
-    h = Inputs.DaqHwSession(daqParams.Name,daqParams.Id,daqParams.channelIds);
-end
-try
-    h.initialize();
-catch ME
-    % clearing defaults
-    UiTools.delete_temp_file(tempFileName);
-    rethrow(ME);
-end
-
-UiTools.save_temp_file(tempFileName,daqParams);
-
-end
->>>>>>> 98a0d949
+classdef MiniVIE < Common.MiniVieObj
+    % Sample user interface demonstrating the MiniVIE API functionality.
+    % The basic user interface allows selecting an input source, selecting
+    % a classifier, and a presentiaton which displays limb commands in some
+    % way.  Optional modules are the training interface and the plant
+    % module which control data training interfaces and limb dynamics
+    % respectively
+    %
+    % % First time setup creates a set of buttons on the shortcut menu
+    % MiniVIE.createShortcuts()
+    %
+    % % Session startup (or use the shortcut button: "MiniVIE"
+    % MiniVIE.configurePath()
+    %
+    % % Launch the UI:
+    % obj = MiniVIE
+    % 
+    
+    properties
+        SignalSource
+        SignalClassifier
+        TrainingInterface
+        TrainingData
+        Presentation
+        
+        FilePrefix
+        
+        hg;  % handle graphics
+        
+        Verbose = 1;
+    end
+    properties (Access = private, Constant = true)
+        %enum
+        INPUT = 1;
+        SA = 2;
+        TRAINING = 3;
+        PLANT = 4;
+        PRESENTATION = 5;
+    end
+    properties (Access = private)
+        SignalViewer = [];
+    end
+    methods
+        function obj = MiniVIE
+            % Creator
+            % Sets up the environment and runs the MiniVIE default display
+            obj.configurePath;
+            obj.FilePrefix = UserConfig.getUserConfigVar('userFilePrefix','NEW_USER_');
+            
+            obj.initialize();
+
+            % set figure name
+            guiName = strcat(obj.FilePrefix,'MiniVIE');
+            set(obj.hg.Figure,'Name',guiName);
+
+        end
+        function initialize(obj)
+            setupFigure(obj);
+            
+            % Set valid input options
+            set(obj.hg.popups(MiniVIE.INPUT),'String',{'None','Signal Simulator','EMG Simulator','DaqHwSession','DaqHwDevice','CpchSerial','NfuInput','UdpDevice','IntanDevBoard','OpenBCI','ThalmicLabs MyoUdp'});
+            set(obj.hg.popups(MiniVIE.INPUT),'Value',1);
+            set(obj.hg.popups(MiniVIE.SA),'String',{'None','LDA Classifier','DiscriminantAnalysis','SupportVectorMachine','SvmStatTlbx'});
+            set(obj.hg.popups(MiniVIE.SA),'Value',1);
+            set(obj.hg.popups(MiniVIE.TRAINING),'String',{'None','Simple Trainer','Mini Guitar Hero','Bar Trainer','Motion Trainer','vMPL Trainer'});
+            set(obj.hg.popups(MiniVIE.TRAINING),'Value',1);
+            set(obj.hg.popups(MiniVIE.PRESENTATION),'String',{'None','MiniV','Breakout','AGH','MplVulcanX','MplNfu','MplUnity','MSMS_ADL','MSMS Tasks','Online Retraining Demo','Endpoint Controller'});
+            set(obj.hg.popups(MiniVIE.PRESENTATION),'Value',1);
+        end
+        function setupFigure(obj)
+            obj.hg.Figure = UiTools.create_figure('MiniVIE Configuration Utility','MiniVIE');
+            oldPos = get(obj.hg.Figure,'Position');
+            
+            newPos = pos('fig');
+            newPos(1) = oldPos(1);
+            newPos(2) = oldPos(2);
+            
+            set(obj.hg.Figure,'Position',newPos);
+            set(obj.hg.Figure,'CloseRequestFcn',@(src,evnt)closeFig(obj));
+            
+            % Setup File Menu
+            obj.hg.MenuFile = uimenu(obj.hg.Figure,...
+                'Label','File');
+            obj.hg.MenuFilePrefix = uimenu(obj.hg.MenuFile,...
+                'Label','Set Filename Prefix...',...
+                'Callback',@(src,evt)obj.setFilePrefix());
+            obj.hg.MenuFileLoad = uimenu(obj.hg.MenuFile,...
+                'Label','Load Training Data...',...
+                'Callback',@(src,evt)obj.loadData());
+            obj.hg.MenuFileSave = uimenu(obj.hg.MenuFile,...
+                'Label','Save Training Data...',...
+                'Callback',@(src,evt)obj.saveTrainingData());
+            obj.hg.MenuTools = uimenu(obj.hg.Figure,...
+                'Label','Tools');
+            obj.hg.MenuToolsRocEdit = uimenu(obj.hg.MenuTools,...
+                'Label','ROC Editor...',...
+                'Callback', @(src,evt) cbRocEditor(obj) );
+            obj.hg.MenuToolsMpl = uimenu(obj.hg.MenuTools,...
+                'Label','MPL');
+            obj.hg.MenuToolsMplImpedance = uimenu(obj.hg.MenuToolsMpl,...
+                'Label','Enable Dynamic Impedance',...
+                'Callback', @(src,evt) cbImpedance(obj) );
+            obj.hg.MenuFileExportLdaParams = uimenu(obj.hg.MenuFile,...
+                'Label','Save LDA Wg, Cg, and Classes to TextFile',...
+                'Callback', @(src,evt)obj.saveTxt());
+            
+            function closeFig(obj)
+                try
+                    close(obj);
+                catch ME
+                    fprintf(2,'Error closing objects:\n"%s"\n',ME.message);
+                end
+                delete(obj.hg.Figure);
+            end
+            
+            % Draw the body of the figure.  Create the following column
+            % headers:
+            header = {'Inputs:','Signal Analysis:','Training:','Plant:','Presentation:'};
+            
+            % These are the callbacks for the pop-up menus:
+            puCallbacks = {
+                @(src,evt)setSignalSource(obj,src)
+                @(src,evt)setSignalAnalysis(obj,src)
+                @(src,evt)setTrainer(obj,src)
+                []
+                @(src,evt)setPresentation(obj,get(src,'String'),get(src,'Value'))
+                };
+            
+            
+            for iColumn = 1:length(header)
+                % title:
+                uicontrol(...
+                    'Parent',obj.hg.Figure,...
+                    'String',header{iColumn},...
+                    'Style','text',...
+                    'Position',pos('cntrl',iColumn,1,1,1),...
+                    'HorizontalAlignment','Left'...
+                    );
+                
+                % popup
+                obj.hg.popups(iColumn) = uicontrol(obj.hg.Figure,...
+                    'Position',pos('cntrl',iColumn,2,1,1),...
+                    'Style','popupmenu',...
+                    'String','None',...
+                    'Callback',puCallbacks{iColumn},...
+                    'Background','White');
+                
+            end
+            
+            % Create some pushbuttons for configuring each VIE object:
+            
+            
+            % SignalSourceButtons
+            obj.hg.SignalSourceButtons(1) = uicontrol(obj.hg.Figure,...
+                'Position',pos('cntrl',MiniVIE.INPUT,3,1,1),...
+                'Style','pushbutton',...
+                'Enable','off',...
+                'String','SignalViewer',...
+                'Callback',@(src,evt)obj.pbSignalView);
+            obj.hg.SignalSourceButtons(2) = uicontrol(obj.hg.Figure,...
+                'Position',pos('cntrl',MiniVIE.INPUT,4,1,1),...
+                'Style','pushbutton',...
+                'Enable','off',...
+                'String','Audio Preview',...
+                'Callback',@(src,evt)obj.pbSignalAudio);
+            
+            % SignalAnalysisButtons
+            obj.hg.SignalAnalysisButtons(1) = uicontrol(obj.hg.Figure,...
+                'Position',pos('cntrl',MiniVIE.SA,3,1,1),...
+                'Style','pushbutton',...
+                'String','Select Classes',...
+                'Enable','off',...
+                'Callback',@(src,evt)obj.SignalClassifier.uiEnterClassNames);
+            obj.hg.SignalAnalysisButtons(2) = uicontrol(obj.hg.Figure,...
+                'Position',pos('cntrl',MiniVIE.SA,4,1,1),...
+                'Style','pushbutton',...
+                'String','Classifier Parameters',...
+                'Enable','off',...
+                'Callback',@(src,evt)obj.pbClassifierProperties);
+            obj.hg.SignalAnalysisButtons(3) = uicontrol(obj.hg.Figure,...
+                'Position',pos('cntrl',MiniVIE.SA,5,1,1),...
+                'Style','pushbutton',...
+                'String','Clear Training Data',...
+                'Enable','off',...
+                'Callback',@(src,evt)obj.pbTrainClear());
+            obj.hg.SignalAnalysisButtons(4) = uicontrol(obj.hg.Figure,...
+                'Position',pos('cntrl',MiniVIE.SA,6,1,1),...
+                'Style','pushbutton',...
+                'String','Train',...
+                'Enable','off',...
+                'Callback',@(src,evt)obj.pbTrain());
+            obj.hg.SignalAnalysisButtons(5) = uicontrol(obj.hg.Figure,...
+                'Position',pos('cntrl',MiniVIE.SA,7,1,1),...
+                'Style','pushbutton',...
+                'String','Plot PCA',...
+                'Enable','off',...
+                'Callback',@(src,evt)obj.pbPlotPca());
+            obj.hg.SignalAnalysisButtons(6) = uicontrol(obj.hg.Figure,...
+                'Position',pos('cntrl',MiniVIE.SA,8,1,1),...
+                'Style','pushbutton',...
+                'String','Plot Confusion Matrix',...
+                'Enable','off',...
+                'Callback',@(src,evt)obj.pbPlotConfusion());
+            
+            % TrainingButtons
+            obj.hg.TrainingButtons(1) = uicontrol(obj.hg.Figure,...
+                'Position',pos('cntrl',MiniVIE.TRAINING,3,1,1),...
+                'Style','pushbutton',...
+                'String','Begin Training',...
+                'Enable','off',...
+                'Callback',@(src,evt)obj.pbBeginTraining());
+            
+            % PresentationButtons
+            obj.hg.PresentationButtons(1) = uicontrol(obj.hg.Figure,...
+                'Position',pos('cntrl',MiniVIE.PRESENTATION,3,1,1),...
+                'Style','pushbutton',...
+                'String','Adjust Gains',...
+                'Enable','off',...
+                'Callback',@(src,evt)obj.pbAdjustGains());
+            obj.hg.PresentationButtons(2) = uicontrol(obj.hg.Figure,...
+                'Position',pos('cntrl',MiniVIE.PRESENTATION,4,1,1),...
+                'Style','pushbutton',...
+                'String','Adjust Limits',...
+                'Enable','off',...
+                'Callback',@(src,evt)obj.pbAdjustLimits());
+            obj.hg.PresentationButtons(3) = uicontrol(obj.hg.Figure,...
+                'Position',pos('cntrl',MiniVIE.PRESENTATION,5,1,1),...
+                'Style','pushbutton',...
+                'String','Start',...
+                'Enable','off',...
+                'Callback',@(src,evt)obj.pbPresentationStart());
+            obj.hg.PresentationButtons(4) = uicontrol(obj.hg.Figure,...
+                'Position',pos('cntrl',MiniVIE.PRESENTATION,6,1,1),...
+                'Style','pushbutton',...
+                'String','Stop',...
+                'Enable','off',...
+                'Callback',@(src,evt)obj.pbPresentationStop());
+            obj.hg.PresentationButtons(5) = uicontrol(obj.hg.Figure,...
+                'Position',pos('cntrl',MiniVIE.PRESENTATION,7,1,1),...
+                'Style','pushbutton',...
+                'String','Assessment',...
+                'Enable','off',...
+                'Callback',@(src,evt)obj.pbAssessment());
+
+            obj.hg.PlantButtons(1) = uicontrol(obj.hg.Figure,...
+                'Position',pos('cntrl',MiniVIE.PLANT,3,1,1),...
+                'Style','pushbutton',...
+                'String','Complex Mode',...
+                'Enable','on',...
+                'Callback',@(src,evt)obj.pbSimpleMode());
+            
+        end
+        function setFilePrefix(obj)
+            
+            filePrefix = obj.FilePrefix;
+            
+            % Use these defaults
+            prompt={
+                'Enter file prefix ( e.g. VIE_03_ ):',...
+                };
+            name='File Parameters';
+            numlines=1;
+            defaultanswer={filePrefix};
+            answer = inputdlg(prompt,name,numlines,defaultanswer);
+            
+            if isempty(answer)
+                return
+            end
+            
+            assert(length(answer) == 1,'Expected 1 output');
+            
+            filePrefix = answer{1};
+            
+            obj.FilePrefix = filePrefix;
+            
+            guiName = strcat(obj.FilePrefix,'MiniVIE');
+            set(obj.hg.Figure,'Name',guiName);
+        end
+        function loadData(obj)
+            if isempty(obj.SignalSource)
+                errordlg('Select an Input Source');
+                return;
+            elseif isempty(obj.SignalClassifier)
+                errordlg('Select a Classifier');
+                return;
+            end
+            
+            assert(~isempty(obj.TrainingData),'Training Data module does not exist');
+            
+            success = obj.TrainingData.loadTrainingData;
+            if ~success
+                return
+            end
+            
+            % TODO: restore majority votes and other classifier settings?
+            %obj.SignalClassifier.NumMajorityVotes = 7;
+            %obj.SignalClassifier.ActiveChannels = [1 2 3 4 5 6 7 8];
+            
+            %obj.SignalClassifier.TrainingData = obj.TrainingInterface.getFeatureData;
+            %obj.SignalClassifier.TrainingDataLabels = obj.TrainingInterface.getClassLabels;
+            %obj.SignalClassifier.TrainingEmg = obj.TrainingInterface.getEmgData;
+            obj.SignalClassifier.train();
+            obj.SignalClassifier.computeError();
+            obj.SignalClassifier.computeGains();
+            
+        end
+        function saveTrainingData(obj)
+            % save the training data object.  should not require input
+            % source
+            
+            % if isempty(obj.SignalSource)
+            %     errordlg('Select an Input Source');
+            %     return;
+            % elseif isempty(obj.SignalClassifier)
+            %     errordlg('Select a Classifier');
+            %     return;
+            % end
+            
+            assert(~isempty(obj.TrainingData),'Training Data module does not exist');
+            
+            % Get filename
+            
+            fullFilename = obj.ui_select_data_file('.trainingData');
+            if ~isempty(fullFilename)
+                obj.TrainingData.saveTrainingData(fullFilename);
+            end
+            
+        end
+        function saveTxt(obj)
+            % save the LDA weights, centers, thresholds and TrainingData class names to text files
+            
+            assert(~isempty(obj.SignalClassifier),'Signal Classifier module does not exist');
+            assert(~isempty(obj.TrainingData),'Training Data module does not exist');
+            
+            %strPythonDir = 'c:\git\MiniVIE\python';
+            strPythonDir = fullfile(fileparts(which('MiniVIE')),'python');
+            if obj.SignalClassifier.savePythonClassifierData(strPythonDir)
+                fprintf('Classifier parameters saved to text files in directory: [');
+                fprintf(' %s',strPythonDir);
+                fprintf(' ]\n');
+            else
+                fprintf('There was a problem saving one or many python txt file(s).\n');
+            end
+        end
+        
+        function close(obj)
+            
+            try obj.SignalSource.close();end
+            try obj.SignalClassifier.close();end
+            try obj.TrainingInterface.close();end
+            try obj.Presentation.close();end
+            
+        end
+        function setSignalSource(obj,src)
+            % Callback for selecting an input
+            
+            % Hold the last value in case of error, restore
+            persistent lastValue
+            if isempty(lastValue)
+                lastValue = 1;
+            end
+            
+            % Get callback properties
+            string = get(src,'String');
+            value = get(src,'Value');
+            
+            try
+                % get existing source
+                h = obj.SignalSource;
+                % in there's an old one, try to close it
+                if ~isempty(h)
+                    try %#ok<TRYNC>
+                        close(h); 
+                    end
+                end
+                
+                % match the newly selected input
+                switch string{value}
+                    case 'Signal Simulator'
+                        h = Inputs.SignalSimulator();
+                        %Fs = h.SampleFrequency;
+                        %h.addfilter(Inputs.Notch([60 120],4,8,Fs));
+                        %h.addfilter(Inputs.HighPass(15,3,Fs));
+                        %h.addfilter(Inputs.LowPass(400,8,Fs));
+                        
+                        % Always need the highpass for the 1.2 V offset
+                        Fs = h.SampleFrequency;
+                        h.addfilter(Inputs.HighPass(20,3,Fs));
+                        
+                    case 'EMG Simulator'
+                        [FileName,PathName,FilterIndex] = uigetfile('emgPatternData.mat');
+                        if FilterIndex == 0
+                            % User Cancelled
+                            fname = 'emgPatternData.mat';
+                        else
+                            fname = fullfile(PathName,FileName);
+                        end
+                        h = Inputs.EmgSimulator(fname);
+                    case 'DaqHwSession'
+                        h = loadDaqHwDevice('Session');
+                        % Ref Hargove 2014 comparison of real-time controlability
+                        Fs = h.SampleFrequency;                     % 1000 Hz
+                        h.addfilter(Inputs.HighPass(20,3,Fs));      % 20Hz 3rd order butter
+                        h.addfilter(Inputs.MinLimitFilter(0.2));    % min limit
+                        h.addfilter(Inputs.ConstraintFilter(-5,5)); % range limit
+                    case 'DaqHwDevice'
+                        h = loadDaqHwDevice('Legacy');
+                        % Ref Hargove 2014 comparison of real-time controlability
+                        Fs = h.SampleFrequency;                     % 1000 Hz
+                        h.addfilter(Inputs.HighPass(20,3,Fs));      % 20Hz 3rd order butter
+                        h.addfilter(Inputs.MinLimitFilter(0.2));    % min limit
+                        h.addfilter(Inputs.ConstraintFilter(-5,5)); % range limit
+                    case 'UdpDevice'
+                        h = Inputs.UdpDevice();
+                    case 'CpchSerial'
+                        h = loadCpchSerial();
+                        % Ref Hargove 2014 comparison of real-time controlability
+                        Fs = h.SampleFrequency;                     % 1000 Hz
+                        h.addfilter(Inputs.HighPass(20,3,Fs));      % 20Hz 3rd order butter
+                        h.addfilter(Inputs.MinLimitFilter(0.2));    % min limit
+                        h.addfilter(Inputs.ConstraintFilter(-5,5)); % range limit
+                    case 'NfuInput'
+                        h = Inputs.NfuInput();
+                        % Ref Hargove 2014 comparison of real-time controlability
+                        Fs = h.SampleFrequency;                     % 1000 Hz
+                        h.addfilter(Inputs.HighPass(20,3,Fs));      % 20Hz 3rd order butter
+                        h.addfilter(Inputs.MinLimitFilter(0.2));    % min limit
+                        h.addfilter(Inputs.ConstraintFilter(-5,5)); % range limit
+                    case 'IntanDevBoard'
+                        h = Inputs.IntanUdp.getInstance;
+                        h.addfilter(Inputs.Notch([120 180 240 300 360],64,1,1000));
+                        Fs = h.SampleFrequency;
+                        %h.addfilter(Inputs.HighPass(10,8,Fs));
+                        h.addfilter(Inputs.LowPass(400,8,Fs));
+                    case 'OpenBCI'
+                        h = Inputs.OpenBciChipKit('COM3');
+                    case 'ThalmicLabs MyoUdp'
+                        h = Inputs.MyoUdp.getInstance();
+                    otherwise
+                        % None
+                        h = [];
+                end
+                
+                if isempty(h)
+                    % Disable buttons
+                    set(obj.hg.SignalSourceButtons(:),'Enable','off');
+                else
+                    % Enable buttons
+                    set(obj.hg.SignalSourceButtons(:),'Enable','on');
+                    
+                    h.NumSamples = 2000;
+                    h.initialize();
+                end
+                
+            catch ME
+                errordlg({'Error Initializing Input Device.',ME.message});
+                set(src,'Value',lastValue);
+                return
+            end
+            
+            obj.SignalSource = h;
+            lastValue = value;
+            
+        end
+        function setSignalAnalysis(obj,src)
+            persistent lastValue
+            if isempty(lastValue)
+                lastValue = 1;
+            end
+            
+            string = get(src,'String');
+            value = get(src,'Value');
+            
+            try
+                h = obj.SignalClassifier;
+                
+                if ~isempty(h)
+                    try
+                        close(h);
+                    end
+                end
+                
+                if isempty(obj.SignalSource)
+                    errordlg('Select an Input Source');
+                    set(src,'Value',lastValue);
+                    return;
+                end
+                
+                switch string{value}
+                    case 'LDA Classifier'
+                        h = SignalAnalysis.Lda();
+                    case 'DiscriminantAnalysis'
+                        h = SignalAnalysis.DiscriminantAnalysis();
+                    case 'SupportVectorMachine'
+                        h = SignalAnalysis.Svm();
+                    case 'SvmStatTlbx'
+                        h = SignalAnalysis.SvmStatTlbx();
+                    otherwise
+                        % None
+                        h = [];
+                end
+                
+                if isempty(h)
+                    set(obj.hg.SignalAnalysisButtons(:),'Enable','off');
+                else
+                    set(obj.hg.SignalAnalysisButtons(:),'Enable','on');
+                    
+                    h.NumMajorityVotes = 0;
+                    
+                    NumSamplesPerWindow = 250;
+                    fprintf('Setting Window Size to: %d\n',NumSamplesPerWindow);
+                    h.NumSamplesPerWindow = NumSamplesPerWindow;
+                    
+                    if isempty(obj.TrainingData)
+                        %obj.TrainingData = PatternRecognition.TrainingData();
+                        obj.TrainingData = TrainingDataAnalysis();
+                        obj.TrainingData.initialize(...
+                            obj.SignalSource.NumChannels,...
+                            h.NumSamplesPerWindow);
+                    end
+                    
+                    h.initialize(obj.TrainingData);
+                    
+                    % TODO: Note signals only updated on classifier
+                    % creation
+                    defaultChannels = GUIs.guiChannelSelect.getLastChannels();
+                    if isempty(defaultChannels)
+                        msg = 'No channels are active.  Enable channels in Signal Viewer';
+                        %errordlg(msg);
+                        error(msg);
+                    end
+                    fprintf('Setting Active Channels to: [');
+                    fprintf(' %d',defaultChannels);
+                    fprintf(' ]\n');
+                    h.setActiveChannels(defaultChannels);
+                    
+                    classNames = GUIs.guiClassifierChannels.getSavedDefaults();
+                    if (isempty(classNames))
+                        classNames = GUIs.guiClassifierChannels.getDefaultNames;
+                    end
+                    h.setClassNames(classNames);
+                    
+                    
+                end
+                
+                obj.SignalClassifier = h;
+                
+            catch ME
+                errordlg({'Error Initializing Signal Analysis.',ME.message});
+                set(src,'Value',lastValue);
+                rethrow(ME);
+                return
+            end
+            
+            obj.SignalClassifier = h;
+            lastValue = value;
+            
+        end
+        function setTrainer(obj,src)
+            persistent lastValue
+            if isempty(lastValue)
+                lastValue = 1;
+            end
+            
+            % Get callback properties
+            string = get(src,'String');
+            value = get(src,'Value');
+            
+            try
+                h = obj.TrainingInterface;
+                
+                if ~isempty(h)
+                    try
+                        close(h);
+                    end
+                end
+                
+                switch string{value}
+                    case 'Simple Trainer'
+                        h = PatternRecognition.SimpleTrainer();
+                        
+                        QA = {
+                            'Number of Repetitions:'          '2'
+                            'Contraction Length (sec):'       '4'
+                            'Delay Length (sec):'             '3'
+                            'Startup Wait Time (sec)'         '5'
+                            'Show images (y/n)?'              'Y'
+                            };
+                        name='Input for Training Interface';
+                        numLines = 1;
+                        numOutputs = size(QA,1);
+                        prompt = QA(:,1);
+                        defaultanswer = QA(:,2);
+                        answer = inputdlg(prompt,name,numLines,defaultanswer);
+                        if isempty(answer)
+                            % User Cancelled
+                        end
+                        
+                        assert(length(answer) == numOutputs,'Expected %d outputs',numOutputs);
+                        vals = str2double(answer);
+                        assert(~any(isnan(vals(1:4))),'Expected 4 numeric values');
+                        
+                        h.NumRepetitions = vals(1);
+                        h.ContractionLengthSeconds = vals(2);
+                        h.DelayLengthSeconds = vals(3);
+                        h.StartupWaitTimeSeconds = vals(4);
+                        h.EnablePictures = strcmpi(answer{5},'y');
+                        
+                    case 'Bar Trainer'
+                        h = PatternRecognition.BarTrainer();
+                    case 'Mini Guitar Hero'
+                        h = PatternRecognition.MiniGuitarHero();
+                    case 'Motion Trainer'
+                        h = PatternRecognition.MotionTrainer();
+                    case 'vMPL Trainer'
+                        h = PatternRecognition.VMplTrainer();
+                        QA = {
+                            'Number of Repetitions:'          '3'
+                            'Contraction Length (sec):'       '5'
+                            'Rest Length (sec):'              '5'
+                            };
+                        name='Input for Training Interface';
+                        numLines = 1;
+                        numOutputs = size(QA,1);
+                        prompt = QA(:,1);
+                        defaultanswer = QA(:,2);
+                        answer = inputdlg(prompt,name,numLines,defaultanswer);
+                        if isempty(answer)
+                            % User Cancelled
+                        end
+                        
+                        assert(length(answer) == numOutputs,'Expected %d outputs',numOutputs);
+                        vals = str2double(answer);
+                        assert(~any(isnan(vals)),'Expected 3 numeric values');
+                        
+                        h.NumRepetitions = vals(1);
+                        h.ContractionLengthSeconds = vals(2);
+                        h.DelayLengthSeconds = vals(3);
+                    otherwise
+                        % None
+                        h = [];
+                end
+                
+                if isempty(h)
+                    % Disable buttons
+                    set(obj.hg.TrainingButtons(:),'Enable','off');
+                else
+                    % Enable buttons
+                    set(obj.hg.TrainingButtons(:),'Enable','on');
+                    if isempty(obj.SignalSource)
+                        errordlg('Select an Input Source');
+                        return;
+                    elseif isempty(obj.SignalClassifier)
+                        errordlg('Select a Classifier');
+                        return;
+                    end
+                    
+                    h.initialize(obj.SignalSource,obj.SignalClassifier,obj.TrainingData);
+                end
+                
+            catch ME
+                errordlg({'Error Initializing Training Interface.',ME.message});
+                set(src,'Value',lastValue);
+                return
+            end
+            
+            obj.TrainingInterface = h;
+            lastValue = value;
+            
+        end
+        function setPresentation(obj,string,value)
+            try
+                h = obj.Presentation;
+                if ~isempty(h)
+                    try
+                        close(h);
+                    end
+                end
+                
+                switch string{value}
+                    case 'MiniV'
+                        obj.println('Setting up presentation...',1);
+                        h = Scenarios.MiniVDisplayScenario;
+                        h.initialize(obj.SignalSource,obj.SignalClassifier,obj.TrainingData);
+                        h.update();
+                        h.Verbose = 1;
+                        obj.println('Presentation setup complete',1);
+                    case 'MplNfu'
+                        QA = {
+                            'Enable Tactors (y/n)'                  'y'
+                            'Tactor Ids ([5 6 7]):'                 '[3 4]'
+                            };
+                        name = 'MPL Control Interface';
+                        numlines = 1;
+                        prompt = QA(:,1);
+                        defaultanswer = QA(:,2);
+                        answer = inputdlg(prompt,name,numlines,defaultanswer);
+                        if isempty(answer)
+                            % User Cancelled
+                            return
+                        else
+                            assert(length(answer) == 2,'Expected 2 outputs');
+                        end
+                        
+                        obj.println('Setting up presentation...',1);
+                        h = MPL.MplNfuScenario;
+                        % get starting impedance state from GUI
+                        h.EnableImpedance = strcmp(get(obj.hg.MenuToolsMpl,'Checked'),'on');
+                        h.EnableFeedback = strncmpi(answer{1},'y',1);
+                        h.TactorIds = str2num(answer{2}); % TODO: Validate
+                        h.initialize(obj.SignalSource,obj.SignalClassifier,obj.TrainingData);
+                        h.update();
+                        h.Verbose = 0;
+                        
+                        obj.println('Presentation setup complete',1);
+                    case 'MplVulcanX'
+                        obj.println('Setting up presentation...',1);
+                        h = MPL.MplVulcanX;
+                        h.VulcanXAddress = UserConfig.getUserConfigVar('mplVulcanXIpAddress','127.0.0.1');
+                        h.VulcanXCmdPort = str2double(UserConfig.getUserConfigVar('mplVulcanXCommandPort','9027'));
+                        h.VulcanXLocalPort = str2double(UserConfig.getUserConfigVar('mplVulcanXSensoryPort','25001'));
+                        h.IntentAddress = UserConfig.getUserConfigVar('mplVulcanXIntentIpAddress','127.0.0.1');
+                        h.IntentDestinationPort = str2double(UserConfig.getUserConfigVar('mplVulcanXIntentPort','9095'));
+                        h.IntentSourcePort = str2double(UserConfig.getUserConfigVar('mplVulcanXIntentPortLocal','78000'));
+                        
+                        h.initialize(obj.SignalSource,obj.SignalClassifier,obj.TrainingData);
+                        h.update();
+                        h.Verbose = 0;
+                        obj.println('Presentation setup complete',1);
+                    case 'MplUnity'
+                        obj.println('Setting up presentation...',1);
+                        h = MPL.MplUnity;
+                        h.initialize(obj.SignalSource,obj.SignalClassifier,obj.TrainingData);
+                        h.update();
+                        h.Verbose = 0;
+
+                        obj.println('Presentation setup complete',1);
+                    case 'Endpoint Controller'
+                        obj.println('Setting up presentation...',1);
+                        h = MPL.EndpointController;
+                        h.initialize(obj.SignalSource,obj.SignalClassifier,obj.TrainingData);
+                        h.update();
+                        h.Verbose = 0;
+
+                        obj.println('Presentation setup complete',1); 
+                    case 'Breakout'
+                        h = Presentation.MiniBreakout(obj.SignalSource,obj.SignalClassifier);
+                    case 'AGH'
+                        QA = {
+                            'Output Device (mcc, nidaq, COM4):' 'mcc'
+                            };
+                        name = 'Air Guitar Hero';
+                        numlines = 1;
+                        prompt = QA(:,1);
+                        defaultanswer = QA(:,2);
+                        answer = inputdlg(prompt,name,numlines,defaultanswer);
+                        if isempty(answer)
+                            % User Cancelled
+                            return
+                        end
+                        
+                        obj.println('Setting up presentation...',1);
+                        h = Presentation.AirGuitarHero.AirGuitarHeroEmg(obj.SignalSource,obj.SignalClassifier);
+                        
+                        h.initialize(answer{1});
+                        
+                    case 'MSMS_ADL'
+                        h = Scenarios.MSMS_ADL.MsmsDisplayScenario(obj.SignalSource,obj.SignalClassifier);
+                        
+                        response = questdlg('Which Side?','Select Side','Left','Right','Left');
+                        
+                        switch response
+                            case 'Left'
+                                h.isLeftSide = 1;
+                            case 'Right'
+                                h.isLeftSide = 0;
+                            otherwise
+                                % User Cancelled
+                                return
+                        end
+                        %isLeftSide = 1;   % <---- Use this parameter to select Left=1/Right=0
+                        h.initialize();
+                        
+                    case 'MSMS Tasks'
+                        h = Scenarios.MsmsTasks;
+                        h.initialize(obj.SignalSource,obj.SignalClassifier,obj.TrainingData);
+                        h.update();
+                        h.Verbose = 0;
+                    case 'Online Retraining Demo'
+                        h = Scenarios.OnlineRetrainer;
+                        h.initialize(obj.SignalSource,obj.SignalClassifier,obj.TrainingData);
+                        h.update();
+                        h.Verbose = 1;
+                    otherwise
+                        % None
+                        h = [];
+                end
+                
+                if isempty(h)
+                    % Disable buttons
+                    set(obj.hg.PresentationButtons(:),'Enable','off');
+                else
+                    % Enable buttons
+                    set(obj.hg.PresentationButtons(:),'Enable','on');
+                end
+                
+                if isa(h,'Scenarios.ScenarioBase')
+                    % set simple mode where arm returns to home
+                    simpleMode = get(obj.hg.PlantButtons(1),'Value');
+                    h.ArmStateModel.ApplyReturnToHome = simpleMode;
+                end
+                
+                obj.Presentation = h;
+
+                drawnow
+                
+                if ~isempty(obj.Presentation)
+                    obj.Presentation.start();
+                end
+                
+            catch ME
+                errordlg(ME.message);
+                rethrow(ME);
+            end
+        end
+        
+        function println(obj,str,verboseLevel)
+            if obj.Verbose >= verboseLevel
+                fprintf('%s\n',str);
+            end
+        end
+        function hViewer = getSignalViewer(obj)
+            if isempty(obj.SignalViewer) || ~isvalid(obj.SignalViewer)
+                obj.SignalViewer = [];
+            end
+            
+            hViewer = obj.SignalViewer;
+            
+        end
+        function fullFilename = ui_select_data_file(obj,extension)
+            % Provides a save dialog with the default file set as the
+            % current date and time with extention reflecting contents
+            % extension = '.assessmentLog'
+            
+            % get save file from xml instead of object
+            filePrefix = obj.FilePrefix;
+                        
+            FilterSpec = ['*' extension];
+            DialogTitle = 'Select File to Write';
+            DefaultName = [filePrefix datestr(now,'yyyymmdd_HHMMSS') extension];
+            [FileName,PathName,FilterIndex] = uiputfile(FilterSpec,DialogTitle,DefaultName);
+            
+            if FilterIndex == 0
+                fullFilename = [];
+            else
+                fullFilename = fullfile(PathName,FileName);
+            end
+        end
+    end
+    methods (Access = private)
+        function pbSignalView(obj)
+            
+            obj.SignalViewer = GUIs.guiSignalViewer(obj.SignalSource);
+            
+            % link the viewer with a classifier if it exists
+            
+            addlistener(obj.SignalViewer.hChannelSelect,'ValueChange',@(src,evt)update_channels);
+            
+            function update_channels
+                % Propogate channel changes to the classifier
+                if ~isempty(obj.SignalClassifier)
+                    ch = obj.SignalViewer.hChannelSelect.SelectedChannels;
+                    obj.SignalClassifier.setActiveChannels(ch);
+                end
+                
+            end
+            
+        end
+        function pbSignalAudio(obj)
+            obj.SignalSource.audiopreview(1,1,200);
+        end
+        function pbBeginTraining(obj)
+            
+            if isempty(obj.SignalSource)
+                errordlg('Select an Input Source');
+                return;
+            elseif isempty(obj.SignalClassifier)
+                errordlg('Select a Classifier');
+                return;
+            elseif isempty(obj.TrainingInterface)
+                errordlg('Select a Training Interface');
+                return;
+            end
+            
+            obj.TrainingInterface.collectdata();
+            
+            try
+                while ~obj.TrainingInterface.IsComplete
+                    % wait for training timer to complete
+                    drawnow
+                end
+            end
+            
+            
+            if isa(obj.TrainingInterface,'PatternRecognition.AdaptiveTrainingInterface')
+                % If adaptive, no need to retrain
+            else
+                % else we need to train the classifier with the collected
+                % data
+                obj.SignalClassifier.train();
+                obj.SignalClassifier.computeError();
+                obj.SignalClassifier.computeConfusion();
+                obj.SignalClassifier.computeGains();
+            end
+        end
+        function pbClassifierProperties(obj)
+            
+            % Use these defaults
+            prompt = {
+                'Enter Majority Votes (e.g. 7):'
+                };
+            name = 'Classifier Parameters';
+            numlines = 1;
+            defaultanswer = {'7'};
+            answer = inputdlg(prompt,name,numlines,defaultanswer);
+            
+            if isempty(answer)
+                % user cancelled
+                return
+            end
+            
+            assert(length(answer) == 1,'Expected 1 output');
+            convertedVal = str2double(answer{1});
+            assert(~isnan(convertedVal),'Expected a number');
+            
+            obj.SignalClassifier.NumMajorityVotes = convertedVal;
+            
+        end
+        function pbTrainClear(obj)
+            obj.TrainingData.clearData();
+        end
+        function pbTrain(obj)
+            if ~any(obj.TrainingData.getClassLabelCount)
+                return
+            end
+            
+            obj.SignalClassifier.train();
+            obj.SignalClassifier.computeError();
+            obj.SignalClassifier.computeConfusion();
+            obj.SignalClassifier.computeGains();
+        end
+        function pbPlotPca(obj)
+            % plot the principle components of the current training data
+            GUIs.guiPlotPca(obj.TrainingData);
+        end
+        function pbPlotConfusion(obj)
+            % plot confusion matrix
+            obj.SignalClassifier.plotConfusion();
+        end
+        function pbAdjustGains(obj)
+            % Launch the gain adjust GUI.  Stop refresh during figure
+            % creation
+            obj.Presentation.stop;
+            GUIs.guiGainAdjust(obj.SignalClassifier)
+            obj.Presentation.start;
+        end
+        function pbAdjustLimits(obj)
+            h = GUIs.guiLimitsAdjust();
+            h.attachModel( obj.Presentation.ArmStateModel );
+            h.setupFigure();
+        end
+        function pbPresentationStart(obj)
+            if ~isempty(obj.Presentation)
+                start(obj.Presentation);
+            end
+        end
+        function pbPresentationStop(obj)
+            if ~isempty(obj.Presentation)
+                stop(obj.Presentation);
+            end
+        end
+        function pbSimpleMode(obj)
+            h = obj.Presentation;
+            if isa(h,'Scenarios.ScenarioBase')
+                
+                if h.ArmStateModel.ApplyReturnToHome
+                    % In simple mode, change to complex
+                    set(obj.hg.PlantButtons(1),'String','Complex Mode');
+                    h.ArmStateModel.ApplyReturnToHome = 0;
+                else
+                    set(obj.hg.PlantButtons(1),'String','Simple Mode');
+                    h.ArmStateModel.ApplyReturnToHome = 1;
+                end
+                
+            end
+        end
+        function pbAssessment(obj)
+            % Select which type of user assessment is to be performed
+            q = questdlg('Select Assessment:','Assessment','TAC-1','TAC-3','MotionTester','TAC-1');
+            switch q
+                case 'TAC-1'
+                    GUIs.guiTargetAchievementControl(obj.SignalSource,obj.SignalClassifier,...
+                        obj.TrainingData,obj.FilePrefix);
+                case 'TAC-3'
+                    GUIs.guiTargetAchievementControlMulti(obj.SignalSource,obj.SignalClassifier,...
+                        obj.TrainingData,obj.FilePrefix);
+                case 'MotionTester'
+                    guiClassifierAssessment(obj.SignalSource,obj.SignalClassifier,...
+                        obj.TrainingData,obj.FilePrefix);
+                otherwise
+                    return
+            end
+        end
+        % Callback (cb) functions
+        function cbRocEditor(obj)
+            % Launch the ROC Editor.  
+            
+            % Ensure that if a scenario exists that it is not running
+            drawnow
+            if ~isempty(obj.Presentation)
+                obj.Presentation.stop();
+                drawnow
+            end
+            
+            % Open GUI
+            rocTable = UserConfig.getUserConfigVar('rocTable','WrRocDefaults.xml');
+            GUIs.guiRocEditor(rocTable);
+        end
+        function cbImpedance(obj)
+            % Toggle the impedance property for the MPL/NFU
+            
+            % Toggle state
+            oldState = strcmp(get(obj.hg.MenuToolsMplImpedance,'Checked'),'on');
+            newState = ~oldState;
+            
+            if newState
+                % Enable
+                set(obj.hg.MenuToolsMplImpedance,'Checked','on');
+            else
+                % Disable
+                set(obj.hg.MenuToolsMplImpedance,'Checked','off');
+            end
+            
+            if isa(obj.Presentation,'MPL.MplNfuScenario')
+                obj.Presentation.EnableImpedance = newState;
+            end
+            
+        end
+    end
+    methods (Static = true)
+        function createShortcuts(suffix)
+            % Create MiniVIE shortcuts
+            % This function adds shortcuts for useful tools in working with
+            % the VIE.  The includes going the desired path, running the GUI
+            % and cleaning up the workspace
+            
+            if nargin < 1
+                suffix = '';
+            end
+            
+            MiniVIE.configurePath();
+            
+            iconDir = fullfile( ...
+                matlabroot, ...
+                'toolbox', ...
+                'shared', ...
+                'dastudio', ...
+                'resources');
+            
+            shortcutUtils = com.mathworks.mlwidgets.shortcuts.ShortcutUtils;
+            
+            % shortcutUtils.addShortcutToBottom(label, callback, icon, ...
+            %    category, editable);
+            
+            % goto MiniVIE
+            % cd('C:\svn\myopen\MiniVIE');
+            % MiniVIE.configurePath;
+            cb = sprintf('cd(''%s'') \nMiniVIE.configurePath();',...
+                fileparts(which('MiniVIE')));
+            shortcutUtils.addShortcutToBottom(strcat('goto MiniVIE',suffix),cb,'','Shortcuts', 'true');
+            
+            % MiniVIE
+            % cd('C:\svn\myopen\MiniVIE');
+            % MiniVIE.configurePath;
+            % obj = MiniVIE;
+            cb = sprintf('cd(''%s'') \nMiniVIE.configurePath \nobj = MiniVIE;',...
+                fileparts(which('MiniVIE')));
+            shortcutUtils.addShortcutToBottom(strcat('MiniVIE',suffix),cb,'','Shortcuts', 'true');
+            
+            %cleanup
+            % run('C:\svn\myopen\MiniVIE\Utilities\cleanup.m')
+            cb = sprintf('run(''%s'');',which('cleanup'));
+            iconPath = fullfile(iconDir,'TTE_delete.gif');
+            shortcutUtils.addShortcutToBottom(strcat('cleanup',suffix),cb,iconPath,'Shortcuts', 'true');
+            
+            %mpltest
+            % mpltest();
+            cb = 'mpltest()';
+            shortcutUtils.addShortcutToBottom(strcat('mpltest',suffix),cb,'','Shortcuts', 'true');
+            
+            %RunMpl
+            % RunMpl();
+            cb = 'obj = RunMpl()';
+            shortcutUtils.addShortcutToBottom(strcat('RunMpl',suffix),cb,'','Shortcuts', 'true');
+
+            %RunTakeHome
+            % cd('C:\svn\myopen\MiniVIE');
+            % MiniVIE.configurePath;
+            % obj = RunTakeHome();
+            
+            %cb = sprintf('cd(''%s'');\nMiniVIE.configurePath();\nobj = RunTakeHome();',...
+            %    fileparts(which('MiniVIE')));
+            %shortcutUtils.addShortcutToBottom(strcat('RunTakeHome',suffix),cb,'','Shortcuts', 'true');
+            
+        end
+        function configurePath
+            pathName = fileparts(which('MiniVIE'));
+
+            addpath(pathName);
+            addpath([pathName filesep 'Utilities']);
+            %addpath(fullfile(pathName,'GUIDE_GUIs'));
+            
+            % add folder and sub-directories:
+            addpath(genpath(fullfile(pathName,'ThirdParty')));
+        end
+        function obj = Default(dataFile)
+            if nargin < 1
+                dataFile = 'C:\MiniVIE_Users\RSA_Sandbox\myo_udp_debug\Sim_2_ROCs.trainingData';
+            end
+            
+            MiniVIE.configurePath
+            
+            obj.SignalSource = Inputs.SignalSimulator();
+            obj.SignalSource.addfilter(Inputs.HighPass(20,3,1000));
+            %obj.SignalSource.addfilter(Inputs.LowPass());
+            %obj.SignalSource.addfilter();
+            obj.SignalSource.NumSamples = 2000;
+            obj.SignalSource.initialize();
+            
+            obj.TrainingData = PatternRecognition.TrainingData;
+            obj.TrainingData.loadTrainingData(dataFile);
+            
+            obj.SignalClassifier = SignalAnalysis.Lda();
+            obj.SignalClassifier.initialize(obj.TrainingData);
+            
+            classNames = obj.TrainingData.ClassNames;
+            if isempty(classNames)
+                classNames = GUIs.guiClassifierChannels.getDefaultNames;
+            end
+            obj.SignalClassifier.setClassNames(classNames);
+            
+            defaultChannels = GUIs.guiChannelSelect.getLastChannels();
+            fprintf('Setting Active Channels to: [');
+            fprintf(' %d',defaultChannels);
+            fprintf(' ]\n');
+            obj.SignalClassifier.setActiveChannels(defaultChannels);
+            
+            obj.SignalClassifier.NumMajorityVotes = 0;
+            
+            NumSamplesPerWindow = 250;
+            fprintf('Setting Window Size to: %d\n',NumSamplesPerWindow);
+            obj.SignalClassifier.NumSamplesPerWindow = NumSamplesPerWindow;
+            
+            obj.SignalClassifier.train();
+            
+            obj.TrainingInterface = PatternRecognition.SimpleTrainer();
+            obj.TrainingInterface.NumRepetitions = 3;
+            obj.TrainingInterface.ContractionLengthSeconds = 2;
+            obj.TrainingInterface.DelayLengthSeconds = 1;
+            obj.TrainingInterface.initialize(...
+                obj.SignalSource,obj.SignalClassifier,obj.TrainingData);
+            
+            obj.Presentation = MPL.MplUnity;
+            %obj.Presentation = Scenarios.OnlineRetrainer;
+            obj.Presentation.initialize(obj.SignalSource,obj.SignalClassifier,obj.TrainingData);
+        end
+        function obj = go
+            % Start the MINIVIE
+            obj = MiniVIE;
+        end
+    end
+end
+
+function h = loadCpchSerial()
+% Load a CpchSerial with default prompts
+
+tempFileName = 'defaultCpchSerial';
+cpchParams = UiTools.load_temp_file(tempFileName);
+if isempty(cpchParams)
+    defaultanswer={'COM14','FFFF','FFFF'};
+else
+    defaultanswer={
+        cpchParams.SerialPort
+        dec2hex(cpchParams.BioampMask)
+        dec2hex(cpchParams.GPIMask)};
+end
+% Use these defaults
+prompt={
+    'Enter Serial Port Name (e.g. COM1):',...
+    'Enter BioAmplifier Channel Mask (e.g. FFFF):',...
+    'Enter GPIO Channel Mask (e.g. 0000):',...
+    };
+name='CPCH Parameters';
+numlines=1;
+%defaultanswer={'COM14','FFFF','FFFF'};
+answer=inputdlg(prompt,name,numlines,defaultanswer);
+assert(length(answer) == 3,'Expected 3 outputs');
+
+cpchParams.SerialPort = answer{1};
+cpchParams.BioampMask = uint16(hex2dec(answer{2}));
+cpchParams.GPIMask = uint16(hex2dec(answer{3}));
+
+h = Inputs.CpchSerial(cpchParams.SerialPort,cpchParams.BioampMask,cpchParams.GPIMask);
+
+try
+    h.initialize();
+catch ME
+    % clearing defaults
+    UiTools.delete_temp_file(tempFileName);
+    rethrow(ME);
+end
+UiTools.save_temp_file(tempFileName,cpchParams);
+
+end
+
+function h = loadDaqHwDevice(version)
+% Load a dawHwDevice with default prompts
+
+if nargin < 1 
+    version = 'Session';
+end
+
+tempFileName = 'defaultDaqHwDevice';
+daqParams = UiTools.load_temp_file(tempFileName);
+if isempty(daqParams)
+    defaultanswer = {'mcc','0','0:15'};
+else
+    defaultanswer = {daqParams.Name,daqParams.Id,num2str(daqParams.channelIds)};
+end
+
+% Use these defaults
+prompt={
+    'Enter DAQ Board Name (e.g. mcc, ni):',...
+    'Enter DAQ Board Id (e.g. 0, Dev1):',...
+    'Enter DAQ Board Channel Ids (e.g. 0:7):',...
+    };
+name='DAQ Parameters';
+numlines=1;
+answer=inputdlg(prompt,name,numlines,defaultanswer);
+assert(length(answer) == 3,'Expected 3 outputs');
+
+daqParams.Name = answer{1};
+daqParams.Id = answer{2};
+daqParams.channelIds = str2num(answer{3}); %#ok<ST2NM>
+
+if strcmp(version,'Legacy')
+    h = Inputs.DaqHwDevice(daqParams.Name,daqParams.Id,daqParams.channelIds);
+else
+    h = Inputs.DaqHwSession(daqParams.Name,daqParams.Id,daqParams.channelIds);
+end
+try
+    h.initialize();
+catch ME
+    % clearing defaults
+    UiTools.delete_temp_file(tempFileName);
+    rethrow(ME);
+end
+
+UiTools.save_temp_file(tempFileName,daqParams);
+
+end
+