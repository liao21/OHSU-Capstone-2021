--- conflicted
+++ resolved
@@ -1,74 +1,36 @@
-<<<<<<< HEAD
-% cleanup
-% There's quite a lot to do to clean up the MATLAB workspace
-close all force;
-clear classes;
-clear java;
-try
-    dbclear('all');
-end
-try
-    dbquit('all');
-end
-try
-    pnet('closeall');
-end
-try
-    stop(timerfindall);
-end
-delete(timerfindall);
-try
-    delete(imaqfind);
-end
-try
-    delete(instrfindall);
-end
-try
-    delete(daqfind);
-end
-close all force;
-clear classes;
-clear java;
-disp('cleanup');
-disp('---------------------------------------');
-disp('---------------------------------------');
-disp('---------------------------------------');
-home
-=======
-% cleanup
-% There's quite a lot to do to clean up the MATLAB workspace
-close all force;
-clear classes;
-clear java;
-clear mex;
-try
-    dbclear('all');
-end
-try
-    dbquit('all');
-end
-try
-    pnet('closeall');
-end
-try
-    stop(timerfindall);
-end
-delete(timerfindall);
-try
-    delete(imaqfind);
-end
-try
-    delete(instrfindall);
-end
-try
-    delete(daqfind);
-end
-close all force;
-clear classes;
-clear java;
-disp('cleanup');
-disp('---------------------------------------');
-disp('---------------------------------------');
-disp('---------------------------------------');
-home
->>>>>>> 98a0d949
+% cleanup
+% There's quite a lot to do to clean up the MATLAB workspace
+close all force;
+clear classes;
+clear java;
+clear mex;
+try
+    dbclear('all');
+end
+try
+    dbquit('all');
+end
+try
+    pnet('closeall');
+end
+try
+    stop(timerfindall);
+end
+delete(timerfindall);
+try
+    delete(imaqfind);
+end
+try
+    delete(instrfindall);
+end
+try
+    delete(daqfind);
+end
+close all force;
+clear classes;
+clear java;
+disp('cleanup');
+disp('---------------------------------------');
+disp('---------------------------------------');
+disp('---------------------------------------');
+home