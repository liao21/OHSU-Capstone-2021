--- conflicted
+++ resolved
@@ -8,15 +8,7 @@
     methods (Static = true)
         function data = getTACLog(file)
             
-<<<<<<< HEAD
-            % Get file info
-            info = h5info(file);
-            trialNames = {info.Groups.Groups(:).Name};
-            
             % Initialize data storage struct
-=======
-             % Initialize data storage struct
->>>>>>> c497c1e6
             data = struct(...
                           'completion_time', {},...
                           'intent_time_history', {}, ...
