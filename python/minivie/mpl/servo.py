"""
Handle UDP communications to Unity vMPL Environment

On construction, this class creates a communication port with the following
optional input arguments:

JHUAPL vMPL Unity Communications Info:
    Data should be sent in little endian format.

    Message               Transmission Type	Source	Target	Port
    Right vMPL Command            Broadcast	VULCANX	vMPLEnv	25000
    Right vMPL Percepts           Broadcast	vMPLEnv	VULCANX	25001
    Left vMPL Command             Broadcast	VULCANX	vMPLEnv	25100
    Left vMPL Percepts            Broadcast	vMPLEnv	VULCANX	25101
    Right Virtual Hand Command	  Broadcast	VULCANX	vMPLEnv	25200
    Right Virtual Hand Percepts	  Broadcast	vMPLEnv	VULCANX	25201
    Left Virtual Hand Command     Broadcast	VULCANX	vMPLEnv	25300
    Left Virtual Hand Percepts	  Broadcast	vMPLEnv	VULCANX	25301

    ** New as of 7/2019 **
    These command ports send data to control the position and color config of the transparent 'ghost' arms
    Right vMPL Ghost Command      Broadcast	VULCANX	vMPLEnv	25010
    Left vMPL Ghost Command       Broadcast	VULCANX	vMPLEnv	25110
    Right vMPL Ghost Control      Broadcast	VULCANX	vMPLEnv	27000
    Left vMPL Ghost Control       Broadcast	VULCANX	vMPLEnv	27100


Inputs:
    remote_address - string of IP address and port of destination (running Unity) default = '//127.0.0.1:25000'
    local_address - string of IP address and port to receive percepts default = '//127.0.0.1:25001'

Methods:
    sendJointAngles - accept a 7 element or 27 element array of joint angles in radians
        and transmit to Unity environment


Created on 4/29/2019

@author: R. Armiger
"""

import asyncio
import time
import struct
import logging
import numpy as np
import pigpio
import random
from mpl import JointEnum as MplId
from mpl.data_sink import DataSink
from utilities.user_config import get_user_config_var
from utilities import get_address
from mpl.unity import extract_percepts
from controls import timestep


class UdpProtocol(asyncio.DatagramProtocol):
    """ Extend the UDP Protocol for unity data communication

    """
    def __init__(self, parent):
        self.parent = parent
        # Mark the time when object created. Note this will get overwritten once data received
        self.parent.time_emg = time.time()

    def datagram_received(self, data, addr):

        self.parent.percepts = extract_percepts(data)
        try:
            self.parent.position['last_percept'] = self.parent.percepts['jointPercepts']['position']
            self.parent.packet_count += 1
        except TypeError or KeyError:
            self.parent.position['last_percept'] = None


class Servo(DataSink):
    """
        % Left
        obj.MplCmdPort = 25100;
        obj.MplLocalPort = 25101;
        obj.MplAddress = '127.0.0.1';
        % Right
        obj.MplCmdPort = 25000;
        obj.MplLocalPort = 25001;
        obj.MplAddress = '127.0.0.1';

    """
    def __init__(self, local_address='//0.0.0.0:25001', remote_address='//127.0.0.1:25000'):
    # def __init__(self):
        DataSink.__init__(self)
        self.command_port = 25010  # integer port for ghost arm position commands
        self.config_port = 27000    # integer port for ghost arm display commands
        self.name = "Servo"
        self.joint_offset = None
        self.load_config_parameters()
        self.loop = None
        self.transport = None
        self.protocol = None
        #self.local_address = local_address
        #self.remote_address = remote_address
        self.is_connected = True
        self.percepts = None
        self.position = {'last_percept': None}

        # store some rate counting parameters
        self.packet_count = 0
        self.packet_time = 0.0
        self.packet_rate = 0.0
        self.packet_update_time = 1.0  # seconds

<<<<<<< HEAD
        # motor stuff
        self.pi = pigpio.pi()
        self.motor_num = get_user_config_var('Servo.Num', 2)
        self.pins = []
        self.motor_ranges = []
        self.joint_links = []
        self.joint_limits = []
        for i in range(0, self.motor_num):
            self.pins.append(get_user_config_var('Servo.GPIO' + str(i+1), 4))
            self.motor_ranges.append(get_user_config_var('Servo.MotorLimit' + str(i+1), (600, 2200)))
            self.joint_links.append(get_user_config_var('Servo.JointLink' + str(i+1), 0))
            self.joint_limits.append(get_user_config_var(MplId(self.joint_links[i]).name + '_LIMITS', (0, 30)))
          
        # Don't uncomment this again Ryan
        # Why can't you just be happy?  
        self.pi.set_PWM_frequency(self.pins[0], 10)
        self.pi.set_PWM_dutycycle(self.pins[0], 128)
            
=======
        # servo stuff
        self.servo_pi = pigpio.pi()
        self.servo_wrist_pin = 4
        self.servo_thumb_pin = 16
        self.servo_min = 500
        self.servo_max = 2500
        self.servo_wrist_limits = get_user_config_var(MplId(4).name + '_LIMITS', (-85.0, 85.0))
        self.servo_thumb_limits = get_user_config_var(MplId(23).name + '_LIMITS', (8.0, 135.0))
#        self.servo_pos = 800
#        self.servo_dir = 5
        self.servo_num = get_user_config_var('Servo.joint_num', 2)
        self.servo_pins = []
        self.servo_joints = []
        self.servo_velocities = []
        self.servo_motor_limits = []
        self.servo_joint_limits = []
        for i in range(0, self.servo_num):
            self.servo_pins.append(get_user_config_var('Servo.pin'+str(i), 4))
            joint = get_user_config_var('Servo.joint_id'+str(i), 4)
            self.servo_joints.append(joint)
            self.servo_velocities.append(get_user_config_var('Servo.joint_velocity'+str(i), 5.0))
            self.servo_motor_limits.append(get_user_config_var('Servo.motor_limits'+str(i), (500, 2500)))
            self.servo_joint_limits.append(get_user_config_var(MplId(joint).name+'_LIMITS', (0.0, 100.0)))
>>>>>>> 5671e2df

    def load_config_parameters(self):
        # Load parameters from xml config file

        self.joint_offset = [0.0] * MplId.NUM_JOINTS
        for i in range(MplId.NUM_JOINTS):
            self.joint_offset[i] = np.deg2rad(get_user_config_var(MplId(i).name + '_OFFSET', 0.0))

    def connect(self):
        """ Connect UDP socket and register callback for data received """
        #self.loop = asyncio.get_event_loop()
        # Get a reference to the event loop as we plan to use
        # low-level APIs.
        # From python 3.7 docs (https://docs.python.org/3.7/library/asyncio-protocol.html#)
        #listen = self.loop.create_datagram_endpoint(
        #    lambda: UdpProtocol(parent=self), local_addr=get_address(self.local_address))
        #self.transport, self.protocol = self.loop.run_until_complete(listen)
        pass

    async def wait_for_connection(self):
        # After connecting, this function can be used as a blocking call to ensure the desired percepts are received
        # before continuing program execution.  E.g. ensure valid joint percepts are received to ensure smooth start

        print('Checking for valid percepts...')

#        while self.position['last_percept'] is None or self.get_packet_data_rate() is 0:
#            await asyncio.sleep(timestep)
#            print('Waiting 20 ms for valid percepts...')
#            self.get_packet_data_rate()
#            logging.info('Waiting 20 ms for valid percepts...')

    def get_status_msg(self):
        """
        Create a short status message, typically shown on user interface

        :return: a general purpose status message about the system state
            e.g. ' 22.5V 72.6C' or vMPL: 50Hz
        """
        return 'vMPL: {:.0f}Hz%'.format(self.get_packet_data_rate())

    def send_joint_angles(self, values, velocity=None, send_to_ghost=False):
        """

        send_joint_angles

        encode and transmit MPL joint angles to unity using command port

        :param values:
         Array of joint angles in radians.  Ordering is specified in mpl.JointEnum
         values can either be the 7 arm values, or 27 arm and hand values

        :param velocity:
         Array of joint velocities.  Unused in unity

        :param send_to_ghost:
         Optional boolean operator to send data to alternate (ghost) arm as opposed to primary arm visualization

        :return:
         None

        """

        if not self.is_connected:
            logging.warning('Connection closed.  Call connect() first')
            return

        if len(values) == 7:
            # Only upper arm angles passed.  Use zeros for hand angles
            values = values + 20 * [0.0]
        elif len(values) != MplId.NUM_JOINTS:
            logging.info('Invalid command size for send_joint_angles(): len=' + str(len(values)))
            return

        # Apply joint offsets if needed
        values = np.array(values) + self.joint_offset
<<<<<<< HEAD
        
        # TODO: Numpy rad2deg
        
        rad_to_deg = 57.2957795  # 180/pi
        deg_values = 27 * [0]
        for i in range(0,27):
            deg_values[i] = int(values[i]*rad_to_deg)
=======
>>>>>>> 5671e2df

        # Send data
        rad_to_deg = 57.2957795  # 180/pi
        # log command in degrees as this is the most efficient way to pack data
        msg = 'JointCmd: ' + ','.join(['%d' % int(elem*rad_to_deg) for elem in values])
        logging.debug(msg)  # 60 us
<<<<<<< HEAD

        packer = struct.Struct('27f')
        packed_data = packer.pack(*values)

        (addr, port) = get_address(self.remote_address)

        if self.is_connected:
            if send_to_ghost:
                self.transport.sendto(packed_data, (addr, self.command_port))
            else:
                self.transport.sendto(packed_data, (addr, port))
        else:
           print('Socket disconnected')
        for i in range(0, self.motor_num):
            if i == 0:
                continue

            percent_angle = (deg_values[self.joint_links[i]] - self.joint_limits[i][0])/(self.joint_limits[i][1] - self.joint_limits[i][0])
            motor_diff = self.motor_ranges[i][1] - self.motor_ranges[i][0]
            pwm = self.motor_ranges[i][0] + (motor_diff * percent_angle)
            #self.pi.set_servo_pulsewidth(self.pins[i], pwm)
            self.pi.set_servo_pulsewidth(self.pins[i], pwm if percent_angle > 0.4 else 0)

        time.sleep(0.01)


=======
#        logging.debug("hello")

#        packer = struct.Struct('27f')
#        packed_data = packer.pack(*values)

#        (addr, port) = get_address(self.remote_address)

#        if self.is_connected:
#            if send_to_ghost:
#                self.transport.sendto(packed_data, (addr, self.command_port))
#            else:
#                self.transport.sendto(packed_data, (addr, port))
#        else:
#            print('Socket disconnected')
#        logging.info('Setting motor PWM')
#        self.servo_pi.set_servo_pulsewidth(self.servo_pin, self.servo_pos)
#        self.servo_pos += self.servo_dir
#        if self.servo_pos < self.servo_min or self.servo_pos > self.servo_max:
#            self.servo_dir = -self.servo_dir
#            self.servo_pos += self.servo_dir
        for i in range(0, self.servo_num):
            pct = ((values[self.servo_joints[i]]*rad_to_deg)-self.servo_joint_limits[i][0])/\
                (self.servo_joint_limits[i][1]-self.servo_joint_limits[i][0])
            pwm = int((self.servo_motor_limits[i][1]-self.servo_motor_limits[i][0])*pct)+self.servo_motor_limits[i][0]
            self.servo_pi.set_servo_pulsewidth(self.servo_pins[i], pwm)
#        wrist_pct = ((values[4]*rad_to_deg)-self.servo_wrist_limits[0])/(self.servo_wrist_limits[1]-self.servo_wrist_limits[0])
#        wrist_pwm = int((self.servo_max-self.servo_min)*wrist_pct)+self.servo_min
#        thumb_pct = ((values[23]*rad_to_deg)-self.servo_thumb_limits[0])/(self.servo_thumb_limits[1]-self.servo_thumb_limits[0])
#        thumb_pwm = int((self.servo_max-self.servo_min)*thumb_pct)+self.servo_min
#        self.servo_pi.set_servo_pulsewidth(self.servo_wrist_pin, wrist_pwm)
#        self.servo_pi.set_servo_pulsewidth(self.servo_thumb_pin, thumb_pwm)
>>>>>>> 5671e2df

    def send_config_command(self, enable=0.0, color=(0.3, 0.4, 0.5), alpha=0.8):
        """

        send_config_command

        encode and transmit MPL joint angles to unity.  The destination port for this function is stored in the
        self.config_port parameter

        :param enable:
         float indicating 1.0 show or 0.0 hide ghost limb

        :param color:
         float array (3 by 1) limb RGB color normalized 0.0-1.0

        :param alpha:
         float array limb transparency normalized 0.0-1.0

        :return:
         None

        """

        if not self.is_connected:
            logging.warning('Connection closed.  Call connect() first')
            return

        values = [enable] + list(color) + [alpha]

        # Send data
        msg = 'vMPL Config Command: ' + ','.join(['%.1f' % elem for elem in values])
        logging.debug(msg)  # 60 us

        packer = struct.Struct('5f')
        packed_data = packer.pack(*values)

        (addr, port) = get_address(self.remote_address)

        if self.is_connected:
            self.transport.sendto(packed_data, (addr, self.config_port))
        else:
            print('Socket disconnected')

    def get_percepts(self):
        return self.percepts

    def get_packet_data_rate(self):
        # Return the packet data rate

        # get the number of new samples over the last n seconds

        # compute data rate
        t_now = time.time()
        t_elapsed = t_now - self.packet_time

        if t_elapsed > self.packet_update_time:
            # compute rate (every few seconds second)
            self.packet_rate = self.packet_count / t_elapsed
            self.packet_count = 0  # reset counter
            self.packet_time = t_now

        return self.packet_rate

    def close(self):
        logging.info("Closing Unity Socket @ {}".format(self.remote_address))
        self.transport.close()

async def run_loop(sender):
    # test asyncio loop commands
    # create a positive / negative ramp to command the arm

    counter = 0
    direction = +1
    # setup main loop control
    print("")
    print("Running...")
    print("")

    dt = 0.02
    print(dt)
    angles = [0.0] * 27
    while True:
        counter += direction
        if counter > 135:
            direction = -direction
        if counter < 1:
            direction = -direction
        # print(counter)

        angles[3] = counter * 3.14159/180.0
        sender.send_joint_angles(angles)

        await asyncio.sleep(dt)


def main():

    # create socket
    vie = UnityUdp(local_address='//0.0.0.0:25001', remote_address='//127.0.0.1:25000')

    loop = asyncio.get_event_loop()
    loop.create_task(run_loop(vie))
    loop.run_forever()

    pass


if __name__ == '__main__':
    main()<|MERGE_RESOLUTION|>--- conflicted
+++ resolved
@@ -108,7 +108,6 @@
         self.packet_rate = 0.0
         self.packet_update_time = 1.0  # seconds
 
-<<<<<<< HEAD
         # motor stuff
         self.pi = pigpio.pi()
         self.motor_num = get_user_config_var('Servo.Num', 2)
@@ -121,37 +120,6 @@
             self.motor_ranges.append(get_user_config_var('Servo.MotorLimit' + str(i+1), (600, 2200)))
             self.joint_links.append(get_user_config_var('Servo.JointLink' + str(i+1), 0))
             self.joint_limits.append(get_user_config_var(MplId(self.joint_links[i]).name + '_LIMITS', (0, 30)))
-          
-        # Don't uncomment this again Ryan
-        # Why can't you just be happy?  
-        self.pi.set_PWM_frequency(self.pins[0], 10)
-        self.pi.set_PWM_dutycycle(self.pins[0], 128)
-            
-=======
-        # servo stuff
-        self.servo_pi = pigpio.pi()
-        self.servo_wrist_pin = 4
-        self.servo_thumb_pin = 16
-        self.servo_min = 500
-        self.servo_max = 2500
-        self.servo_wrist_limits = get_user_config_var(MplId(4).name + '_LIMITS', (-85.0, 85.0))
-        self.servo_thumb_limits = get_user_config_var(MplId(23).name + '_LIMITS', (8.0, 135.0))
-#        self.servo_pos = 800
-#        self.servo_dir = 5
-        self.servo_num = get_user_config_var('Servo.joint_num', 2)
-        self.servo_pins = []
-        self.servo_joints = []
-        self.servo_velocities = []
-        self.servo_motor_limits = []
-        self.servo_joint_limits = []
-        for i in range(0, self.servo_num):
-            self.servo_pins.append(get_user_config_var('Servo.pin'+str(i), 4))
-            joint = get_user_config_var('Servo.joint_id'+str(i), 4)
-            self.servo_joints.append(joint)
-            self.servo_velocities.append(get_user_config_var('Servo.joint_velocity'+str(i), 5.0))
-            self.servo_motor_limits.append(get_user_config_var('Servo.motor_limits'+str(i), (500, 2500)))
-            self.servo_joint_limits.append(get_user_config_var(MplId(joint).name+'_LIMITS', (0.0, 100.0)))
->>>>>>> 5671e2df
 
     def load_config_parameters(self):
         # Load parameters from xml config file
@@ -227,7 +195,6 @@
 
         # Apply joint offsets if needed
         values = np.array(values) + self.joint_offset
-<<<<<<< HEAD
         
         # TODO: Numpy rad2deg
         
@@ -235,15 +202,12 @@
         deg_values = 27 * [0]
         for i in range(0,27):
             deg_values[i] = int(values[i]*rad_to_deg)
-=======
->>>>>>> 5671e2df
 
         # Send data
         rad_to_deg = 57.2957795  # 180/pi
         # log command in degrees as this is the most efficient way to pack data
         msg = 'JointCmd: ' + ','.join(['%d' % int(elem*rad_to_deg) for elem in values])
         logging.debug(msg)  # 60 us
-<<<<<<< HEAD
 
         packer = struct.Struct('27f')
         packed_data = packer.pack(*values)
@@ -269,41 +233,6 @@
 
         time.sleep(0.01)
 
-
-=======
-#        logging.debug("hello")
-
-#        packer = struct.Struct('27f')
-#        packed_data = packer.pack(*values)
-
-#        (addr, port) = get_address(self.remote_address)
-
-#        if self.is_connected:
-#            if send_to_ghost:
-#                self.transport.sendto(packed_data, (addr, self.command_port))
-#            else:
-#                self.transport.sendto(packed_data, (addr, port))
-#        else:
-#            print('Socket disconnected')
-#        logging.info('Setting motor PWM')
-#        self.servo_pi.set_servo_pulsewidth(self.servo_pin, self.servo_pos)
-#        self.servo_pos += self.servo_dir
-#        if self.servo_pos < self.servo_min or self.servo_pos > self.servo_max:
-#            self.servo_dir = -self.servo_dir
-#            self.servo_pos += self.servo_dir
-        for i in range(0, self.servo_num):
-            pct = ((values[self.servo_joints[i]]*rad_to_deg)-self.servo_joint_limits[i][0])/\
-                (self.servo_joint_limits[i][1]-self.servo_joint_limits[i][0])
-            pwm = int((self.servo_motor_limits[i][1]-self.servo_motor_limits[i][0])*pct)+self.servo_motor_limits[i][0]
-            self.servo_pi.set_servo_pulsewidth(self.servo_pins[i], pwm)
-#        wrist_pct = ((values[4]*rad_to_deg)-self.servo_wrist_limits[0])/(self.servo_wrist_limits[1]-self.servo_wrist_limits[0])
-#        wrist_pwm = int((self.servo_max-self.servo_min)*wrist_pct)+self.servo_min
-#        thumb_pct = ((values[23]*rad_to_deg)-self.servo_thumb_limits[0])/(self.servo_thumb_limits[1]-self.servo_thumb_limits[0])
-#        thumb_pwm = int((self.servo_max-self.servo_min)*thumb_pct)+self.servo_min
-#        self.servo_pi.set_servo_pulsewidth(self.servo_wrist_pin, wrist_pwm)
-#        self.servo_pi.set_servo_pulsewidth(self.servo_thumb_pin, thumb_pwm)
->>>>>>> 5671e2df
-
     def send_config_command(self, enable=0.0, color=(0.3, 0.4, 0.5), alpha=0.8):
         """
 
