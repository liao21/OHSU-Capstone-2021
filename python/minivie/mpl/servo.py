--- conflicted
+++ resolved
@@ -206,16 +206,11 @@
 
         # Apply joint offsets if needed
         values = np.array(values) + self.joint_offset
-<<<<<<< HEAD
-        
-        # TODO: Numpy rad2deg
         
         rad_to_deg = 57.2957795  # 180/pi
         deg_values = 27 * [0]
         for i in range(0,27):
             deg_values[i] = int(values[i]*rad_to_deg)
-=======
->>>>>>> 5671e2df
 
         # Send data
         rad_to_deg = 57.2957795  # 180/pi
